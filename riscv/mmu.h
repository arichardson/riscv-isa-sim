// See LICENSE for license details.
// See LICENSE_CHERI for license details.

#ifndef _RISCV_MMU_H
#define _RISCV_MMU_H

#include "decode.h"
#include "trap.h"
#include "common.h"
#include "config.h"
#include "simif.h"
#include "processor.h"
#include "extension.h"
#include "memtracer.h"
<<<<<<< HEAD
#include "cachesim.h"
=======
#include "byteorder.h"
>>>>>>> 455b8493
#include <stdlib.h>
#include <vector>

// virtual memory configuration
#define PGSHIFT 12
const reg_t PGSIZE = 1 << PGSHIFT;
const reg_t PGMASK = ~(PGSIZE-1);
#define MAX_PADDR_BITS 56 // imposed by Sv39 / Sv48

struct insn_fetch_t
{
  insn_func_t func;
  insn_t insn;
};

struct icache_entry_t {
  reg_t tag;
  struct icache_entry_t* next;
  insn_fetch_t data;
};

struct tlb_entry_t {
  char* host_offset;
  reg_t target_offset;
};

class trigger_matched_t
{
  public:
    trigger_matched_t(int index,
        trigger_operation_t operation, reg_t address, reg_t data) :
      index(index), operation(operation), address(address), data(data) {}

    int index;
    trigger_operation_t operation;
    reg_t address;
    reg_t data;
};

// this class implements a processor's port into the virtual memory system.
// an MMU and instruction cache are maintained for simulator performance.
class mmu_t
{
public:
  mmu_t(simif_t* sim, processor_t* proc);
  ~mmu_t();

  inline reg_t misaligned_load(reg_t addr, size_t size, reg_t *paddr)
  {
#ifdef RISCV_ENABLE_MISALIGNED
    reg_t res = 0;
    for (size_t i = 0; i < size; i++)
      res += (reg_t)load_uint8(addr + i, i == 0 ? paddr : NULL) << (i * 8);
    return res;
#else
    throw trap_load_address_misaligned(addr);
#endif
  }

  inline void misaligned_store(reg_t addr, reg_t data, size_t size, reg_t *paddr)
  {
#ifdef RISCV_ENABLE_MISALIGNED
    for (size_t i = 0; i < size; i++)
      store_uint8(addr + i, data >> (i * 8), i == 0 ? paddr : NULL);

    if (proc) {
      if (proc->rvfi_dii) {
        proc->rvfi_dii_output.rvfi_dii_mem_addr = addr;
        proc->rvfi_dii_output.rvfi_dii_mem_wdata = data;
        proc->rvfi_dii_output.rvfi_dii_mem_wmask = (1 << size) - 1;
      }
    }
#else
    throw trap_store_address_misaligned(addr);
#endif
  }

#ifndef RISCV_ENABLE_COMMITLOG
# define READ_MEM(addr, size) ({})
#else
# define READ_MEM(addr, size) \
  proc->state.log_mem_read.push_back(std::make_tuple(addr, 0, size));
#endif

  // template for functions that load an aligned value from memory

  #define misaligned_load_uint \
    data = misaligned_load(addr, sizeof(data), paddr); \
    goto success_load;

  #define load_func_impl(type, intval_expr, rvfi_mask_bytes, misaligned_code) \
    inline type##_t load_##type(reg_t addr, reg_t *paddr = NULL) { \
      type##_t data; \
      reg_t vpn = addr >> PGSHIFT; \
<<<<<<< HEAD
      if (unlikely(addr & (sizeof(type##_t)-1))) { \
        misaligned_code \
      }\
      if (likely(tlb_load_tag[vpn % TLB_ENTRIES] == vpn)) { \
        data = *(type##_t*)(tlb_data[vpn % TLB_ENTRIES].host_offset + addr); \
        if (paddr) \
          *paddr = tlb_data[vpn % TLB_ENTRIES].target_offset + addr; \
        goto success_load; \
      } \
      if (unlikely(tlb_load_tag[vpn % TLB_ENTRIES] == (vpn | TLB_CHECK_TRIGGERS))) { \
        data = *(type##_t*)(tlb_data[vpn % TLB_ENTRIES].host_offset + addr); \
        if (paddr) \
          *paddr = tlb_data[vpn % TLB_ENTRIES].target_offset + addr; \
=======
      size_t size = sizeof(type##_t); \
      if (likely(tlb_load_tag[vpn % TLB_ENTRIES] == vpn)) { \
        if (proc) READ_MEM(addr, size); \
        return from_le(*(type##_t*)(tlb_data[vpn % TLB_ENTRIES].host_offset + addr)); \
      } \
      if (unlikely(tlb_load_tag[vpn % TLB_ENTRIES] == (vpn | TLB_CHECK_TRIGGERS))) { \
        type##_t data = from_le(*(type##_t*)(tlb_data[vpn % TLB_ENTRIES].host_offset + addr)); \
>>>>>>> 455b8493
        if (!matched_trigger) { \
          matched_trigger = trigger_exception(OPERATION_LOAD, addr, (intval_expr)); \
          if (matched_trigger) \
            throw *matched_trigger; \
        } \
<<<<<<< HEAD
        goto success_load; \
      } \
      load_slow_path(addr, sizeof(type##_t), (uint8_t*)&data, paddr); \
      goto success_load; \
      success_load: \
      if (proc) { \
        if (proc->rvfi_dii) { \
          proc->rvfi_dii_output.rvfi_dii_mem_addr = addr; \
          proc->rvfi_dii_output.rvfi_dii_mem_rdata = intval_expr; \
          proc->rvfi_dii_output.rvfi_dii_mem_rmask = (1 << (rvfi_mask_bytes)) - 1; \
        } \
      } \
      return data; \
=======
        if (proc) READ_MEM(addr, size); \
        return data; \
      } \
      type##_t res; \
      load_slow_path(addr, sizeof(type##_t), (uint8_t*)&res); \
      if (proc) READ_MEM(addr, size); \
      return from_le(res); \
>>>>>>> 455b8493
    }

  #define load_func(type) \
    load_func_impl(type, data, sizeof(type##_t), misaligned_load_uint)

  // load value from memory at aligned address; zero extend to register width
  load_func(uint8)
  load_func(uint16)
  load_func(uint32)
  load_func(uint64)

  // load value from memory at aligned address; sign extend to register width
  load_func(int8)
  load_func(int16)
  load_func(int32)
  load_func(int64)

<<<<<<< HEAD
#ifdef ENABLE_CHERI
  #define misaligned_load_cap throw trap_load_address_misaligned(addr);
#ifdef ENABLE_CHERI128
  load_func_impl(cheri_reg_inmem, data.cursor, 8, misaligned_load_cap)
#else
  load_func_impl(cheri_reg_inmem, data.base + data.offset, 8, misaligned_load_cap)
#endif
  #undef misaligned_load_cap
#endif

  #undef load_func
  #undef load_func_impl
  #undef misaligned_load_uint
=======
#ifndef RISCV_ENABLE_COMMITLOG
# define WRITE_MEM(addr, value, size) ({})
#else
# define WRITE_MEM(addr, val, size) \
  proc->state.log_mem_write.push_back(std::make_tuple(addr, val, size));
#endif
>>>>>>> 455b8493

  // template for functions that store an aligned value to memory

  #define misaligned_store_uint \
    return misaligned_store(addr, val, sizeof(val), paddr);

  #define store_func_impl(type, intval_expr, rvfi_mask_bytes, misaligned_code) \
    void store_##type(reg_t addr, type##_t val, reg_t *paddr = NULL) { \
      if (unlikely(addr & (sizeof(type##_t)-1))) { \
        misaligned_code \
      } \
      reg_t vpn = addr >> PGSHIFT; \
<<<<<<< HEAD
      if (likely(tlb_store_tag[vpn % TLB_ENTRIES] == vpn)) { \
        *(type##_t*)(tlb_data[vpn % TLB_ENTRIES].host_offset + addr) = val; \
        if (paddr) \
          *paddr = tlb_data[vpn % TLB_ENTRIES].target_offset + addr; \
=======
      size_t size = sizeof(type##_t); \
      if (likely(tlb_store_tag[vpn % TLB_ENTRIES] == vpn)) { \
        if (proc) WRITE_MEM(addr, val, size); \
        *(type##_t*)(tlb_data[vpn % TLB_ENTRIES].host_offset + addr) = to_le(val); \
>>>>>>> 455b8493
      } \
      else if (unlikely(tlb_store_tag[vpn % TLB_ENTRIES] == (vpn | TLB_CHECK_TRIGGERS))) { \
        if (!matched_trigger) { \
          matched_trigger = trigger_exception(OPERATION_STORE, addr, (intval_expr)); \
          if (matched_trigger) \
            throw *matched_trigger; \
        } \
<<<<<<< HEAD
        *(type##_t*)(tlb_data[vpn % TLB_ENTRIES].host_offset + addr) = val; \
        if (paddr) \
          *paddr = tlb_data[vpn % TLB_ENTRIES].target_offset + addr; \
      } \
      else \
        store_slow_path(addr, sizeof(type##_t), (const uint8_t*)&val, paddr); \
      if (proc) { \
        if (proc->rvfi_dii) { \
          proc->rvfi_dii_output.rvfi_dii_mem_addr = addr; \
          proc->rvfi_dii_output.rvfi_dii_mem_wdata = intval_expr; \
          proc->rvfi_dii_output.rvfi_dii_mem_wmask = (1 << (rvfi_mask_bytes)) - 1; \
        } \
      } \
    }
=======
        if (proc) WRITE_MEM(addr, val, size); \
        *(type##_t*)(tlb_data[vpn % TLB_ENTRIES].host_offset + addr) = to_le(val); \
      } \
      else { \
	type##_t le_val = to_le(val); \
        if (proc) WRITE_MEM(addr, val, size); \
        store_slow_path(addr, sizeof(type##_t), (const uint8_t*)&le_val); \
      } \
  }
>>>>>>> 455b8493

  #define store_func(type) \
    store_func_impl(type, val, sizeof(val), misaligned_store_uint)

  // template for functions that perform an atomic memory operation
  #define amo_func(type) \
    template<typename op> \
    type##_t amo_##type(reg_t addr, op f) { \
      if (addr & (sizeof(type##_t)-1)) \
        throw trap_store_address_misaligned(addr); \
      try { \
        auto lhs = load_##type(addr); \
        store_##type(addr, f(lhs)); \
        return lhs; \
      } catch (trap_load_page_fault& t) { \
        /* AMO faults should be reported as store faults */ \
        throw trap_store_page_fault(t.get_tval()); \
      } catch (trap_load_access_fault& t) { \
        /* AMO faults should be reported as store faults */ \
        throw trap_store_access_fault(t.get_tval()); \
      } \
    }

  void store_float128(reg_t addr, float128_t val)
  {
#ifndef RISCV_ENABLE_MISALIGNED
    if (unlikely(addr & (sizeof(float128_t)-1)))
      throw trap_store_address_misaligned(addr);
#endif
    store_uint64(addr, val.v[0]);
    store_uint64(addr + 8, val.v[1]);
  }

  float128_t load_float128(reg_t addr)
  {
#ifndef RISCV_ENABLE_MISALIGNED
    if (unlikely(addr & (sizeof(float128_t)-1)))
      throw trap_load_address_misaligned(addr);
#endif
    return (float128_t){load_uint64(addr), load_uint64(addr + 8)};
  }

  // store value to memory at aligned address
  store_func(uint8)
  store_func(uint16)
  store_func(uint32)
  store_func(uint64)

#ifdef ENABLE_CHERI
  #define misaligned_store_cap throw trap_store_address_misaligned(addr);
#ifdef ENABLE_CHERI128
  store_func_impl(cheri_reg_inmem, val.cursor, 8, misaligned_store_cap)
#else
  store_func_impl(cheri_reg_inmem, val.base + val.offset, 8, misaligned_store_cap)
#endif
  #undef misaligned_store_cap
#endif

  #undef store_func
  #undef store_func_impl
  #undef misaligned_store_uint

  // perform an atomic memory operation at an aligned address
  amo_func(uint32)
  amo_func(uint64)

  #undef amo_func

  inline void yield_load_reservation()
  {
    load_reservation_address = (reg_t)-1;
  }

  inline void acquire_load_reservation(reg_t vaddr)
  {
    reg_t paddr = translate(vaddr, 1, LOAD);
    if (auto host_addr = sim->addr_to_mem(paddr))
      load_reservation_address = refill_tlb(vaddr, paddr, host_addr, LOAD).target_offset + vaddr;
    else
      throw trap_load_access_fault(vaddr); // disallow LR to I/O space
  }

  inline bool check_load_reservation(reg_t vaddr)
  {
    reg_t paddr = translate(vaddr, 1, STORE);
    if (auto host_addr = sim->addr_to_mem(paddr))
      return load_reservation_address == refill_tlb(vaddr, paddr, host_addr, STORE).target_offset + vaddr;
    else
      throw trap_store_access_fault(vaddr); // disallow SC to I/O space
  }

#ifdef ENABLE_CHERI
  /* Currently CHERI need to know paddr to set tagged bits */
  reg_t translate(reg_t addr, reg_t len, access_type type);
#endif /* ENABLE_CHERI */
  static const reg_t ICACHE_ENTRIES = 1024;

  inline size_t icache_index(reg_t addr)
  {
    return (addr / PC_ALIGN) % ICACHE_ENTRIES;
  }

  inline icache_entry_t* refill_icache(reg_t addr, icache_entry_t* entry)
  {
    auto *ext = proc->get_extension();
    if (ext) ext->check_ifetch_granule(addr, addr);

    auto tlb_entry = translate_insn_addr(addr);
    insn_bits_t insn = from_le(*(uint16_t*)(tlb_entry.host_offset + addr));
    int length = insn_length(insn);

    if (likely(length == 4)) {
<<<<<<< HEAD
      if (ext) ext->check_ifetch_granule(addr, addr + 2);
      insn |= (insn_bits_t)*(const int16_t*)translate_insn_addr_to_host(addr + 2) << 16;
    } else if (length == 2) {
      insn = (int16_t)insn;
    } else if (length == 6) {
      insn |= (insn_bits_t)*(const uint16_t*)translate_insn_addr_to_host(addr + 2) << 16;
      if (ext) ext->check_ifetch_granule(addr, addr + 2);
      insn |= (insn_bits_t)*(const int16_t*)translate_insn_addr_to_host(addr + 4) << 32;
      if (ext) ext->check_ifetch_granule(addr, addr + 4);
    } else {
      static_assert(sizeof(insn_bits_t) == 8, "insn_bits_t must be uint64_t");
      insn |= (insn_bits_t)*(const uint16_t*)translate_insn_addr_to_host(addr + 2) << 16;
      if (ext) ext->check_ifetch_granule(addr, addr + 2);
      insn |= (insn_bits_t)*(const uint16_t*)translate_insn_addr_to_host(addr + 4) << 32;
      if (ext) ext->check_ifetch_granule(addr, addr + 4);
      insn |= (insn_bits_t)*(const int16_t*)translate_insn_addr_to_host(addr + 6) << 48;
      if (ext) ext->check_ifetch_granule(addr, addr + 6);
=======
      insn |= (insn_bits_t)from_le(*(const int16_t*)translate_insn_addr_to_host(addr + 2)) << 16;
    } else if (length == 2) {
      insn = (int16_t)insn;
    } else if (length == 6) {
      insn |= (insn_bits_t)from_le(*(const int16_t*)translate_insn_addr_to_host(addr + 4)) << 32;
      insn |= (insn_bits_t)from_le(*(const uint16_t*)translate_insn_addr_to_host(addr + 2)) << 16;
    } else {
      static_assert(sizeof(insn_bits_t) == 8, "insn_bits_t must be uint64_t");
      insn |= (insn_bits_t)from_le(*(const int16_t*)translate_insn_addr_to_host(addr + 6)) << 48;
      insn |= (insn_bits_t)from_le(*(const uint16_t*)translate_insn_addr_to_host(addr + 4)) << 32;
      insn |= (insn_bits_t)from_le(*(const uint16_t*)translate_insn_addr_to_host(addr + 2)) << 16;
>>>>>>> 455b8493
    }

    insn_fetch_t fetch = {proc->decode_insn(insn), insn};
    entry->tag = addr;
    entry->next = &icache[icache_index(addr + length)];
    entry->data = fetch;

    reg_t paddr = tlb_entry.target_offset + addr;;
    if (tracer.interested_in_range(paddr, paddr + 1, FETCH)) {
      entry->tag = -1;
      tracer.trace(paddr, length, FETCH);
    }
    return entry;
  }

  inline insn_bits_t get_insn(reg_t pc)
  {
    auto *ext = proc->get_extension();
    reg_t addr = ext ? ext->pc_to_addr(pc) : pc;
    if (ext) ext->check_ifetch_granule(addr, addr);

    auto tlb_entry = translate_insn_addr(addr);
    insn_bits_t insn = *(uint16_t*)(tlb_entry.host_offset + addr);
    int length = insn_length(insn);

    if (likely(length == 4)) {
      if (ext) ext->check_ifetch_granule(addr, addr + 2);
      insn |= (insn_bits_t)*(const int16_t*)translate_insn_addr_to_host(addr + 2) << 16;
    } else if (length == 2) {
      insn = (int16_t)insn;
    } else if (length == 6) {
      insn |= (insn_bits_t)*(const uint16_t*)translate_insn_addr_to_host(addr + 2) << 16;
      if (ext) ext->check_ifetch_granule(addr, addr + 2);
      insn |= (insn_bits_t)*(const int16_t*)translate_insn_addr_to_host(addr + 4) << 32;
      if (ext) ext->check_ifetch_granule(addr, addr + 4);
    } else {
      static_assert(sizeof(insn_bits_t) == 8, "insn_bits_t must be uint64_t");
      insn |= (insn_bits_t)*(const uint16_t*)translate_insn_addr_to_host(addr + 2) << 16;
      if (ext) ext->check_ifetch_granule(addr, addr + 2);
      insn |= (insn_bits_t)*(const uint16_t*)translate_insn_addr_to_host(addr + 4) << 32;
      if (ext) ext->check_ifetch_granule(addr, addr + 4);
      insn |= (insn_bits_t)*(const int16_t*)translate_insn_addr_to_host(addr + 6) << 48;
      if (ext) ext->check_ifetch_granule(addr, addr + 6);
    }

    return insn;
  }

  inline icache_entry_t* access_icache(reg_t pc)
  {
    auto *ext = proc->get_extension();
    reg_t addr = ext ? ext->pc_to_addr(pc) : pc;

    icache_entry_t* entry = &icache[icache_index(addr)];
    if (likely(entry->tag == addr)) {
      if (ext) {
        ext->check_ifetch_granule(addr, addr);
        for (int i = 2; i < entry->data.insn.length(); i += 2)
          ext->check_ifetch_granule(addr, addr + i);
      }
      return entry;
    }
    return refill_icache(addr, entry);
  }

  inline insn_fetch_t load_insn(reg_t pc)
  {
    auto *ext = proc->get_extension();
    reg_t addr = ext ? ext->pc_to_addr(pc) : pc;
    icache_entry_t entry;
    return refill_icache(addr, &entry)->data;
  }

  void flush_tlb();
  void flush_icache();

  void register_memtracer(memtracer_t*);
  void register_l2cache(cache_sim_t* l2) {l2cache = l2;}
  cache_sim_t *get_l2cache() {return l2cache;}

  memtracer_list_t *get_tracer() {return &tracer;};

  int is_dirty_enabled()
  {
#ifdef RISCV_ENABLE_DIRTY
    return 1;
#else
    return 0;
#endif
  }

  int is_misaligned_enabled()
  {
#ifdef RISCV_ENABLE_MISALIGNED
    return 1;
#else
    return 0;
#endif
  }

private:
  simif_t* sim;
  processor_t* proc;
  memtracer_list_t tracer;
  reg_t load_reservation_address;
  cache_sim_t *l2cache;
  uint16_t fetch_temp;

  // implement an instruction cache for simulator performance
  icache_entry_t icache[ICACHE_ENTRIES];

  // implement a TLB for simulator performance
  static const reg_t TLB_ENTRIES = 256;
  // If a TLB tag has TLB_CHECK_TRIGGERS set, then the MMU must check for a
  // trigger match before completing an access.
  static const reg_t TLB_CHECK_TRIGGERS = reg_t(1) << 63;
  tlb_entry_t tlb_data[TLB_ENTRIES];
  reg_t tlb_insn_tag[TLB_ENTRIES];
  reg_t tlb_load_tag[TLB_ENTRIES];
  reg_t tlb_store_tag[TLB_ENTRIES];

  // finish translation on a TLB miss and update the TLB
  tlb_entry_t refill_tlb(reg_t vaddr, reg_t paddr, char* host_addr, access_type type);
  const char* fill_from_mmio(reg_t vaddr, reg_t paddr);

  // perform a page table walk for a given VA; set referenced/dirty bits
  reg_t walk(reg_t addr, access_type type, reg_t prv);

  // handle uncommon cases: TLB misses, page faults, MMIO
  tlb_entry_t fetch_slow_path(reg_t addr);
  void load_slow_path(reg_t addr, reg_t len, uint8_t* bytes, reg_t* paddr);
  void store_slow_path(reg_t addr, reg_t len, const uint8_t* bytes, reg_t* paddr);
#ifndef ENABLE_CHERI
  reg_t translate(reg_t addr, reg_t len, access_type type);
#endif

  // ITLB lookup
  inline tlb_entry_t translate_insn_addr(reg_t addr) {
    reg_t vpn = addr >> PGSHIFT;
    if (likely(tlb_insn_tag[vpn % TLB_ENTRIES] == vpn))
      return tlb_data[vpn % TLB_ENTRIES];
    tlb_entry_t result;
    if (unlikely(tlb_insn_tag[vpn % TLB_ENTRIES] != (vpn | TLB_CHECK_TRIGGERS))) {
      result = fetch_slow_path(addr);
    } else {
      result = tlb_data[vpn % TLB_ENTRIES];
    }
    if (unlikely(tlb_insn_tag[vpn % TLB_ENTRIES] == (vpn | TLB_CHECK_TRIGGERS))) {
      uint16_t* ptr = (uint16_t*)(tlb_data[vpn % TLB_ENTRIES].host_offset + addr);
      int match = proc->trigger_match(OPERATION_EXECUTE, addr, from_le(*ptr));
      if (match >= 0) {
        throw trigger_matched_t(match, OPERATION_EXECUTE, addr, from_le(*ptr));
      }
    }
    return result;
  }

  inline const uint16_t* translate_insn_addr_to_host(reg_t addr) {
    return (uint16_t*)(translate_insn_addr(addr).host_offset + addr);
  }

  inline trigger_matched_t *trigger_exception(trigger_operation_t operation,
      reg_t address, reg_t data)
  {
    if (!proc) {
      return NULL;
    }
    int match = proc->trigger_match(operation, address, data);
    if (match == -1)
      return NULL;
    if (proc->state.mcontrol[match].timing == 0) {
      throw trigger_matched_t(match, operation, address, data);
    }
    return new trigger_matched_t(match, operation, address, data);
  }

  reg_t pmp_homogeneous(reg_t addr, reg_t len);
  reg_t pmp_ok(reg_t addr, reg_t len, access_type type, reg_t mode);

  bool check_triggers_fetch;
  bool check_triggers_load;
  bool check_triggers_store;
  // The exception describing a matched trigger, or NULL.
  trigger_matched_t *matched_trigger;

  friend class processor_t;
};

struct vm_info {
  int levels;
  int idxbits;
  int ptesize;
  reg_t ptbase;
};

inline vm_info decode_vm_info(int xlen, reg_t prv, reg_t satp)
{
  if (prv == PRV_M) {
    return {0, 0, 0, 0};
  } else if (prv <= PRV_S && xlen == 32) {
    switch (get_field(satp, SATP32_MODE)) {
      case SATP_MODE_OFF: return {0, 0, 0, 0};
      case SATP_MODE_SV32: return {2, 10, 4, (satp & SATP32_PPN) << PGSHIFT};
      default: abort();
    }
  } else if (prv <= PRV_S && xlen == 64) {
    switch (get_field(satp, SATP64_MODE)) {
      case SATP_MODE_OFF: return {0, 0, 0, 0};
      case SATP_MODE_SV39: return {3, 9, 8, (satp & SATP64_PPN) << PGSHIFT};
      case SATP_MODE_SV48: return {4, 9, 8, (satp & SATP64_PPN) << PGSHIFT};
      case SATP_MODE_SV57: return {5, 9, 8, (satp & SATP64_PPN) << PGSHIFT};
      case SATP_MODE_SV64: return {6, 9, 8, (satp & SATP64_PPN) << PGSHIFT};
      default: abort();
    }
  } else {
    abort();
  }
}

#endif<|MERGE_RESOLUTION|>--- conflicted
+++ resolved
@@ -12,11 +12,8 @@
 #include "processor.h"
 #include "extension.h"
 #include "memtracer.h"
-<<<<<<< HEAD
 #include "cachesim.h"
-=======
 #include "byteorder.h"
->>>>>>> 455b8493
 #include <stdlib.h>
 #include <vector>
 
@@ -111,7 +108,7 @@
     inline type##_t load_##type(reg_t addr, reg_t *paddr = NULL) { \
       type##_t data; \
       reg_t vpn = addr >> PGSHIFT; \
-<<<<<<< HEAD
+      size_t size = sizeof(type##_t); \
       if (unlikely(addr & (sizeof(type##_t)-1))) { \
         misaligned_code \
       }\
@@ -125,43 +122,25 @@
         data = *(type##_t*)(tlb_data[vpn % TLB_ENTRIES].host_offset + addr); \
         if (paddr) \
           *paddr = tlb_data[vpn % TLB_ENTRIES].target_offset + addr; \
-=======
-      size_t size = sizeof(type##_t); \
-      if (likely(tlb_load_tag[vpn % TLB_ENTRIES] == vpn)) { \
-        if (proc) READ_MEM(addr, size); \
-        return from_le(*(type##_t*)(tlb_data[vpn % TLB_ENTRIES].host_offset + addr)); \
-      } \
-      if (unlikely(tlb_load_tag[vpn % TLB_ENTRIES] == (vpn | TLB_CHECK_TRIGGERS))) { \
-        type##_t data = from_le(*(type##_t*)(tlb_data[vpn % TLB_ENTRIES].host_offset + addr)); \
->>>>>>> 455b8493
         if (!matched_trigger) { \
           matched_trigger = trigger_exception(OPERATION_LOAD, addr, (intval_expr)); \
           if (matched_trigger) \
             throw *matched_trigger; \
         } \
-<<<<<<< HEAD
         goto success_load; \
       } \
       load_slow_path(addr, sizeof(type##_t), (uint8_t*)&data, paddr); \
       goto success_load; \
       success_load: \
       if (proc) { \
+        READ_MEM(addr, size); \
         if (proc->rvfi_dii) { \
           proc->rvfi_dii_output.rvfi_dii_mem_addr = addr; \
           proc->rvfi_dii_output.rvfi_dii_mem_rdata = intval_expr; \
           proc->rvfi_dii_output.rvfi_dii_mem_rmask = (1 << (rvfi_mask_bytes)) - 1; \
         } \
       } \
-      return data; \
-=======
-        if (proc) READ_MEM(addr, size); \
-        return data; \
-      } \
-      type##_t res; \
-      load_slow_path(addr, sizeof(type##_t), (uint8_t*)&res); \
-      if (proc) READ_MEM(addr, size); \
-      return from_le(res); \
->>>>>>> 455b8493
+      return from_le(data); \
     }
 
   #define load_func(type) \
@@ -179,7 +158,6 @@
   load_func(int32)
   load_func(int64)
 
-<<<<<<< HEAD
 #ifdef ENABLE_CHERI
   #define misaligned_load_cap throw trap_load_address_misaligned(addr);
 #ifdef ENABLE_CHERI128
@@ -193,14 +171,13 @@
   #undef load_func
   #undef load_func_impl
   #undef misaligned_load_uint
-=======
+
 #ifndef RISCV_ENABLE_COMMITLOG
 # define WRITE_MEM(addr, value, size) ({})
 #else
 # define WRITE_MEM(addr, val, size) \
   proc->state.log_mem_write.push_back(std::make_tuple(addr, val, size));
 #endif
->>>>>>> 455b8493
 
   // template for functions that store an aligned value to memory
 
@@ -209,21 +186,16 @@
 
   #define store_func_impl(type, intval_expr, rvfi_mask_bytes, misaligned_code) \
     void store_##type(reg_t addr, type##_t val, reg_t *paddr = NULL) { \
+      reg_t vpn = addr >> PGSHIFT; \
+      size_t size = sizeof(type##_t); \
       if (unlikely(addr & (sizeof(type##_t)-1))) { \
         misaligned_code \
       } \
-      reg_t vpn = addr >> PGSHIFT; \
-<<<<<<< HEAD
-      if (likely(tlb_store_tag[vpn % TLB_ENTRIES] == vpn)) { \
-        *(type##_t*)(tlb_data[vpn % TLB_ENTRIES].host_offset + addr) = val; \
-        if (paddr) \
-          *paddr = tlb_data[vpn % TLB_ENTRIES].target_offset + addr; \
-=======
-      size_t size = sizeof(type##_t); \
       if (likely(tlb_store_tag[vpn % TLB_ENTRIES] == vpn)) { \
         if (proc) WRITE_MEM(addr, val, size); \
         *(type##_t*)(tlb_data[vpn % TLB_ENTRIES].host_offset + addr) = to_le(val); \
->>>>>>> 455b8493
+        if (paddr) \
+          *paddr = tlb_data[vpn % TLB_ENTRIES].target_offset + addr; \
       } \
       else if (unlikely(tlb_store_tag[vpn % TLB_ENTRIES] == (vpn | TLB_CHECK_TRIGGERS))) { \
         if (!matched_trigger) { \
@@ -231,13 +203,15 @@
           if (matched_trigger) \
             throw *matched_trigger; \
         } \
-<<<<<<< HEAD
-        *(type##_t*)(tlb_data[vpn % TLB_ENTRIES].host_offset + addr) = val; \
+        if (proc) WRITE_MEM(addr, val, size); \
+        *(type##_t*)(tlb_data[vpn % TLB_ENTRIES].host_offset + addr) = to_le(val); \
         if (paddr) \
           *paddr = tlb_data[vpn % TLB_ENTRIES].target_offset + addr; \
       } \
-      else \
+      else { \
+        if (proc) WRITE_MEM(addr, val, size); \
         store_slow_path(addr, sizeof(type##_t), (const uint8_t*)&val, paddr); \
+      } \
       if (proc) { \
         if (proc->rvfi_dii) { \
           proc->rvfi_dii_output.rvfi_dii_mem_addr = addr; \
@@ -246,17 +220,6 @@
         } \
       } \
     }
-=======
-        if (proc) WRITE_MEM(addr, val, size); \
-        *(type##_t*)(tlb_data[vpn % TLB_ENTRIES].host_offset + addr) = to_le(val); \
-      } \
-      else { \
-	type##_t le_val = to_le(val); \
-        if (proc) WRITE_MEM(addr, val, size); \
-        store_slow_path(addr, sizeof(type##_t), (const uint8_t*)&le_val); \
-      } \
-  }
->>>>>>> 455b8493
 
   #define store_func(type) \
     store_func_impl(type, val, sizeof(val), misaligned_store_uint)
@@ -369,37 +332,23 @@
     int length = insn_length(insn);
 
     if (likely(length == 4)) {
-<<<<<<< HEAD
       if (ext) ext->check_ifetch_granule(addr, addr + 2);
-      insn |= (insn_bits_t)*(const int16_t*)translate_insn_addr_to_host(addr + 2) << 16;
-    } else if (length == 2) {
-      insn = (int16_t)insn;
-    } else if (length == 6) {
-      insn |= (insn_bits_t)*(const uint16_t*)translate_insn_addr_to_host(addr + 2) << 16;
-      if (ext) ext->check_ifetch_granule(addr, addr + 2);
-      insn |= (insn_bits_t)*(const int16_t*)translate_insn_addr_to_host(addr + 4) << 32;
-      if (ext) ext->check_ifetch_granule(addr, addr + 4);
-    } else {
-      static_assert(sizeof(insn_bits_t) == 8, "insn_bits_t must be uint64_t");
-      insn |= (insn_bits_t)*(const uint16_t*)translate_insn_addr_to_host(addr + 2) << 16;
-      if (ext) ext->check_ifetch_granule(addr, addr + 2);
-      insn |= (insn_bits_t)*(const uint16_t*)translate_insn_addr_to_host(addr + 4) << 32;
-      if (ext) ext->check_ifetch_granule(addr, addr + 4);
-      insn |= (insn_bits_t)*(const int16_t*)translate_insn_addr_to_host(addr + 6) << 48;
-      if (ext) ext->check_ifetch_granule(addr, addr + 6);
-=======
       insn |= (insn_bits_t)from_le(*(const int16_t*)translate_insn_addr_to_host(addr + 2)) << 16;
     } else if (length == 2) {
       insn = (int16_t)insn;
     } else if (length == 6) {
+      insn |= (insn_bits_t)from_le(*(const uint16_t*)translate_insn_addr_to_host(addr + 2)) << 16;
+      if (ext) ext->check_ifetch_granule(addr, addr + 2);
       insn |= (insn_bits_t)from_le(*(const int16_t*)translate_insn_addr_to_host(addr + 4)) << 32;
-      insn |= (insn_bits_t)from_le(*(const uint16_t*)translate_insn_addr_to_host(addr + 2)) << 16;
+      if (ext) ext->check_ifetch_granule(addr, addr + 4);
     } else {
       static_assert(sizeof(insn_bits_t) == 8, "insn_bits_t must be uint64_t");
+      insn |= (insn_bits_t)from_le(*(const uint16_t*)translate_insn_addr_to_host(addr + 2)) << 16;
+      if (ext) ext->check_ifetch_granule(addr, addr + 2);
+      insn |= (insn_bits_t)from_le(*(const uint16_t*)translate_insn_addr_to_host(addr + 4)) << 32;
+      if (ext) ext->check_ifetch_granule(addr, addr + 4);
       insn |= (insn_bits_t)from_le(*(const int16_t*)translate_insn_addr_to_host(addr + 6)) << 48;
-      insn |= (insn_bits_t)from_le(*(const uint16_t*)translate_insn_addr_to_host(addr + 4)) << 32;
-      insn |= (insn_bits_t)from_le(*(const uint16_t*)translate_insn_addr_to_host(addr + 2)) << 16;
->>>>>>> 455b8493
+      if (ext) ext->check_ifetch_granule(addr, addr + 6);
     }
 
     insn_fetch_t fetch = {proc->decode_insn(insn), insn};
@@ -427,21 +376,21 @@
 
     if (likely(length == 4)) {
       if (ext) ext->check_ifetch_granule(addr, addr + 2);
-      insn |= (insn_bits_t)*(const int16_t*)translate_insn_addr_to_host(addr + 2) << 16;
+      insn |= (insn_bits_t)from_le(*(const int16_t*)translate_insn_addr_to_host(addr + 2)) << 16;
     } else if (length == 2) {
       insn = (int16_t)insn;
     } else if (length == 6) {
-      insn |= (insn_bits_t)*(const uint16_t*)translate_insn_addr_to_host(addr + 2) << 16;
+      insn |= (insn_bits_t)from_le(*(const uint16_t*)translate_insn_addr_to_host(addr + 2)) << 16;
       if (ext) ext->check_ifetch_granule(addr, addr + 2);
-      insn |= (insn_bits_t)*(const int16_t*)translate_insn_addr_to_host(addr + 4) << 32;
+      insn |= (insn_bits_t)from_le(*(const int16_t*)translate_insn_addr_to_host(addr + 4)) << 32;
       if (ext) ext->check_ifetch_granule(addr, addr + 4);
     } else {
       static_assert(sizeof(insn_bits_t) == 8, "insn_bits_t must be uint64_t");
-      insn |= (insn_bits_t)*(const uint16_t*)translate_insn_addr_to_host(addr + 2) << 16;
+      insn |= (insn_bits_t)from_le(*(const uint16_t*)translate_insn_addr_to_host(addr + 2)) << 16;
       if (ext) ext->check_ifetch_granule(addr, addr + 2);
-      insn |= (insn_bits_t)*(const uint16_t*)translate_insn_addr_to_host(addr + 4) << 32;
+      insn |= (insn_bits_t)from_le(*(const uint16_t*)translate_insn_addr_to_host(addr + 4)) << 32;
       if (ext) ext->check_ifetch_granule(addr, addr + 4);
-      insn |= (insn_bits_t)*(const int16_t*)translate_insn_addr_to_host(addr + 6) << 48;
+      insn |= (insn_bits_t)from_le(*(const int16_t*)translate_insn_addr_to_host(addr + 6)) << 48;
       if (ext) ext->check_ifetch_granule(addr, addr + 6);
     }
 
