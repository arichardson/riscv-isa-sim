// See LICENSE for license details.
// See LICENSE_CHERI for license details.

#include "processor.h"
#include "extension.h"
#include "common.h"
#include "config.h"
#include "simif.h"
#include "mmu.h"
#include "disasm.h"
#include <cinttypes>
#include <cmath>
#include <cstdlib>
#include <iostream>
#include <assert.h>
#include <limits.h>
#include <stdexcept>
#include <string>
#include <algorithm>

#ifdef ENABLE_CHERI
#include "cheri.h"
#endif

#undef STATE
#define STATE state

processor_t::processor_t(const char* isa, const char* priv, const char* varch,
                         simif_t* sim, uint32_t id, bool halt_on_reset)
  : debug(false), halt_request(false), sim(sim), ext(NULL), id(id), xlen(0),
  histogram_enabled(false), log_commits_enabled(false),
  halt_on_reset(halt_on_reset), last_pc(1), executions(1)
{
  VU.p = this;
  parse_isa_string(isa);
  parse_priv_string(priv);
  parse_varch_string(varch);
  register_base_instructions();
  mmu = new mmu_t(sim, this);

  disassembler = new disassembler_t(max_xlen);
  if (ext)
    for (auto disasm_insn : ext->get_disasms(max_xlen))
      disassembler->add_ext_insn(disasm_insn);

  reset();
}

processor_t::~processor_t()
{
#ifdef RISCV_ENABLE_HISTOGRAM
  if (histogram_enabled)
  {
    fprintf(stderr, "PC Histogram size:%zu\n", pc_histogram.size());
    for (auto it : pc_histogram)
      fprintf(stderr, "%0" PRIx64 " %" PRIu64 "\n", it.first, it.second);
  }
#endif

  delete mmu;
  delete disassembler;
}

static void bad_isa_string(const char* isa)
{
  fprintf(stderr, "error: bad --isa option %s\n", isa);
  abort();
}

static void bad_priv_string(const char* priv)
{
  fprintf(stderr, "error: bad --priv option %s\n", priv);
  abort();
}

static void bad_varch_string(const char* varch)
{
  fprintf(stderr, "error: bad --varch option %s\n", varch);
  abort();
}

static int parse_varch(std::string &str){
  int val = 0;
  if(!str.empty()){
    std::string sval = str.substr(1);
    val = std::stoi(sval);
    if ((val & (val - 1)) != 0) // val should be power of 2
      bad_varch_string(str.c_str());
  }else{
    bad_varch_string(str.c_str());
  }
  return val;
}

void processor_t::parse_varch_string(const char* s)
{
  std::string str, tmp;
  for (const char *r = s; *r; r++)
    str += std::tolower(*r);

  std::string delimiter = ":";

  size_t pos = 0;
  int vlen = 0;
  int elen = 0;
  int slen = 0;
  std::string token;
  while (!str.empty() && token != str) {
    pos = str.find(delimiter);
    if (pos == std::string::npos){
      token = str;
    }else{
      token = str.substr(0, pos);
    }
    if (token[0] == 'v'){
      vlen = parse_varch(token);
    }else if (token[0] == 'e'){
      elen = parse_varch(token);
    }else if (token[0] == 's'){
      slen = parse_varch(token);
    }else{
      bad_varch_string(str.c_str());
    }
    str.erase(0, pos + delimiter.length());
  }

  if (!(vlen >= 32 || vlen <= 4096) && !(slen >= vlen || slen <= vlen) && !(elen >= slen || elen <= slen)){
    bad_varch_string(s);
  }

  VU.VLEN = vlen;
  VU.ELEN = elen;
  VU.SLEN = slen;
  VU.vlenb = vlen / 8;
}

static std::string strtolower(const char* str)
{
  std::string res;
  for (const char *r = str; *r; r++)
    res += std::tolower(*r);
  return res;
}

void processor_t::parse_priv_string(const char* str)
{
  std::string lowercase = strtolower(str);
  bool user = false, supervisor = false;

  if (lowercase == "m")
    ;
  else if (lowercase == "mu")
    user = true;
  else if (lowercase == "msu")
    user = supervisor = true;
  else
    bad_priv_string(str);

  max_isa |= reg_t(user) << ('u' - 'a');
  max_isa |= reg_t(supervisor) << ('s' - 'a');
}

void processor_t::parse_isa_string(const char* str)
{
  std::string lowercase = strtolower(str), tmp;

  const char* p = lowercase.c_str();
  const char* all_subsets = "imafdqc"
#ifdef __SIZEOF_INT128__
    "v"
#endif
    "";

  max_xlen = 64;
  max_isa = reg_t(2) << 62;

  if (strncmp(p, "rv32", 4) == 0)
    max_xlen = 32, max_isa = reg_t(1) << 30, p += 4;
  else if (strncmp(p, "rv64", 4) == 0)
    p += 4;
  else if (strncmp(p, "rv", 2) == 0)
    p += 2;

  if (!*p) {
    p = "imafdc";
  } else if (*p == 'g') { // treat "G" as "IMAFD"
    tmp = std::string("imafd") + (p+1);
    p = &tmp[0];
  } else if (*p != 'i') {
    bad_isa_string(str);
  }

  isa_string = "rv" + std::to_string(max_xlen) + p;

  while (*p) {
    max_isa |= 1L << (*p - 'a');

    if (auto next = strchr(all_subsets, *p)) {
      all_subsets = next + 1;
      p++;
    } else if (*p == 'x') {
      const char* ext = p+1, *end = ext;
      while (islower(*end))
        end++;
      register_extension(find_extension(std::string(ext, end - ext).c_str())());
      p = end;
    } else {
      bad_isa_string(str);
    }
  }

  state.misa = max_isa;

  if (supports_extension('D') && !supports_extension('F'))
    bad_isa_string(str);

  if (supports_extension('Q') && !supports_extension('D'))
    bad_isa_string(str);
}

void state_t::reset(reg_t max_isa)
{
  pc = DEFAULT_RSTVEC;
  XPR.reset();
  FPR.reset();

  prv = PRV_M;
  misa = max_isa;
  mstatus = 0;
  mepc = 0;
  mtval = 0;
  mscratch = 0;
  mtvec = 0;
  mcause = 0;
  minstret = 0;
  mie = 0;
  mip = 0;
  medeleg = 0;
  mideleg = 0;
  mcounteren = 0;
  scounteren = 0;
  sepc = 0;
  stval = 0;
  sscratch = 0;
  stvec = 0;
  satp = 0;
  scause = 0;

  dpc = 0;
  dscratch0 = 0;
  dscratch1 = 0;
  memset(&this->dcsr, 0, sizeof(this->dcsr));

  tselect = 0;
  for (auto &item : mcontrol)
    item.type = 2;

  memset(this->tdata2, 0, sizeof(this->tdata2));
  debug_mode = false;

  memset(this->pmpcfg, 0, sizeof(this->pmpcfg));
  memset(this->pmpaddr, 0, sizeof(this->pmpaddr));

  fflags = 0;
  frm = 0;
  serialized = false;

#ifdef RISCV_ENABLE_COMMITLOG
  log_reg_write.clear();
  log_mem_read.clear();
  log_mem_write.clear();
  last_inst_priv = 0;
  last_inst_xlen = 0;
  last_inst_flen = 0;
#endif
}

void processor_t::vectorUnit_t::reset(){
  free(reg_file);
  VLEN = get_vlen();
  ELEN = get_elen();
  SLEN = get_slen(); // registers are simply concatenated
  reg_file = malloc(NVPR * (VLEN/8));

  vtype = 0;
  set_vl(0, 0, 0, -1); // default to illegal configuration
}

reg_t processor_t::vectorUnit_t::set_vl(int rd, int rs1, reg_t reqVL, reg_t newType){
  if (vtype != newType){
    vtype = newType;
    vsew = 1 << (BITS(newType, 4, 2) + 3);
    vlmul = 1 << BITS(newType, 1, 0);
    vediv = 1 << BITS(newType, 6, 5);
    vlmax = VLEN/vsew * vlmul;
    vmlen = vsew / vlmul;
    reg_mask = (NVPR-1) & ~(vlmul-1);

    vill = vsew > ELEN || vediv != 1 || (newType >> 7) != 0;
    if (vill) {
      vlmax = 0;
      vtype = UINT64_MAX << (p->get_xlen() - 1);
    }
  }

  // set vl
  if (vlmax == 0) {
    vl = 0;
  } else if (rd == 0 && rs1 == 0) {
    vl = vl > vlmax ? vlmax : vl;
  } else if (rd != 0 && rs1 == 0) {
    vl = vlmax;
  } else if (rs1 != 0) {
    vl = reqVL > vlmax ? vlmax : reqVL;
  }

  vstart = 0;
  setvl_count++;
  return vl;
}

void processor_t::set_debug(bool value)
{
  debug = value;
  if (ext)
    ext->set_debug(value);
}

void processor_t::set_rvfi_dii(bool value)
{
  rvfi_dii = value;
#ifndef RISCV_ENABLE_RVFI_DII
  if (value) {
    fprintf(stderr, "RVFI_DII support has not been properly enabled;");
    fprintf(stderr, " please re-build the riscv-isa-run project using \"configure --enable-rvfi-dii\".\n");
  }
#endif
}

void processor_t::set_histogram(bool value)
{
  histogram_enabled = value;
#ifndef RISCV_ENABLE_HISTOGRAM
  if (value) {
    fprintf(stderr, "PC Histogram support has not been properly enabled;");
    fprintf(stderr, " please re-build the riscv-isa-sim project using \"configure --enable-histogram\".\n");
    abort();
  }
#endif
}

void processor_t::set_log_commits(bool value)
{
  log_commits_enabled = value;
#ifndef RISCV_ENABLE_COMMITLOG
  if (value) {
    fprintf(stderr, "Commit logging support has not been properly enabled;");
    fprintf(stderr, " please re-build the riscv-isa-sim project using \"configure --enable-commitlog\".\n");
    abort();
  }
#endif
}

void processor_t::reset()
{
  state.reset(max_isa);

  state.dcsr.halt = halt_on_reset;
  halt_on_reset = false;
  set_csr(CSR_MSTATUS, state.mstatus);
  VU.reset();

<<<<<<< HEAD
=======
  // For backwards compatibility with software that is unaware of PMP,
  // initialize PMP to permit unprivileged access to all of memory.
  set_csr(CSR_PMPADDR0, ~reg_t(0));
  set_csr(CSR_PMPCFG0, PMP_R | PMP_W | PMP_X | PMP_NAPOT);

  if (ext)
    ext->reset(); // reset the extension

>>>>>>> 39fd6f33
  if (sim)
    sim->proc_reset(id);
}

// Count number of contiguous 0 bits starting from the LSB.
static int ctz(reg_t val)
{
  int res = 0;
  if (val)
    while ((val & 1) == 0)
      val >>= 1, res++;
  return res;
}

void processor_t::take_interrupt(reg_t pending_interrupts)
{
  reg_t mie = get_field(state.mstatus, MSTATUS_MIE);
  reg_t m_enabled = state.prv < PRV_M || (state.prv == PRV_M && mie);
  reg_t enabled_interrupts = pending_interrupts & ~state.mideleg & -m_enabled;

  reg_t sie = get_field(state.mstatus, MSTATUS_SIE);
  reg_t s_enabled = state.prv < PRV_S || (state.prv == PRV_S && sie);
  // M-ints have highest priority; consider S-ints only if no M-ints pending
  if (enabled_interrupts == 0)
    enabled_interrupts = pending_interrupts & state.mideleg & -s_enabled;

  if (!state.debug_mode && enabled_interrupts) {
    // nonstandard interrupts have highest priority
    if (enabled_interrupts >> IRQ_M_EXT)
      enabled_interrupts = enabled_interrupts >> IRQ_M_EXT << IRQ_M_EXT;
    // standard interrupt priority is MEI, MSI, MTI, SEI, SSI, STI
    else if (enabled_interrupts & MIP_MEIP)
      enabled_interrupts = MIP_MEIP;
    else if (enabled_interrupts & MIP_MSIP)
      enabled_interrupts = MIP_MSIP;
    else if (enabled_interrupts & MIP_MTIP)
      enabled_interrupts = MIP_MTIP;
    else if (enabled_interrupts & MIP_SEIP)
      enabled_interrupts = MIP_SEIP;
    else if (enabled_interrupts & MIP_SSIP)
      enabled_interrupts = MIP_SSIP;
    else if (enabled_interrupts & MIP_STIP)
      enabled_interrupts = MIP_STIP;
    else
      abort();

    throw trap_t(((reg_t)1 << (max_xlen-1)) | ctz(enabled_interrupts));
  }
}

static int xlen_to_uxl(int xlen)
{
  if (xlen == 32)
    return 1;
  if (xlen == 64)
    return 2;
  abort();
}

reg_t processor_t::legalize_privilege(reg_t prv)
{
  assert(prv <= PRV_M);

  if (!supports_extension('U'))
    return PRV_M;

  if (prv == PRV_H || (prv == PRV_S && !supports_extension('S')))
    return PRV_U;

  return prv;
}

void processor_t::set_privilege(reg_t prv)
{
  mmu->flush_tlb();
  state.prv = legalize_privilege(prv);
}

void processor_t::enter_debug_mode(uint8_t cause)
{
  state.debug_mode = true;
  state.dcsr.cause = cause;
  state.dcsr.prv = state.prv;
  set_privilege(PRV_M);
  state.dpc = state.pc;
  state.pc = DEBUG_ROM_ENTRY;
}

void processor_t::take_trap(trap_t& t, reg_t epc)
{
  if (debug) {
    fprintf(stderr, "core %3d: exception %s, epc 0x%016" PRIx64 "\n",
            id, t.name(), epc);
    if (t.has_tval())
      fprintf(stderr, "core %3d:           tval 0x%016" PRIx64 "\n", id,
          t.get_tval());

#ifdef ENABLE_CHERI
    if (t.cause() == CAUSE_CHERI_TRAP) {
       cheri_t *cheri = (static_cast<cheri_t*>(get_extension()));
       fprintf(stderr, "CHERI-DEBUG: PRV %lu = CCSR = 0x%lx\n", state.prv,
       cheri->get_ccsr());
    }
#endif

  }

  if (state.debug_mode) {
    if (t.cause() == CAUSE_BREAKPOINT) {
      state.pc = DEBUG_ROM_ENTRY;
    } else {
      state.pc = DEBUG_ROM_TVEC;
    }
    return;
  }

  if (t.cause() == CAUSE_BREAKPOINT && (
              (state.prv == PRV_M && state.dcsr.ebreakm) ||
              (state.prv == PRV_S && state.dcsr.ebreaks) ||
              (state.prv == PRV_U && state.dcsr.ebreaku))) {
    enter_debug_mode(DCSR_CAUSE_SWBP);
    return;
  }

  // by default, trap to M-mode, unless delegated to S-mode
  reg_t bit = t.cause();
  reg_t deleg = state.medeleg;
  bool interrupt = (bit & ((reg_t)1 << (max_xlen-1))) != 0;
  if (interrupt)
    deleg = state.mideleg, bit &= ~((reg_t)1 << (max_xlen-1));
  if (state.prv <= PRV_S && bit < max_xlen && ((deleg >> bit) & 1)) {
    // handle the trap in S-mode
    state.scause = t.cause();
    state.stval = t.get_tval();
    // Before we have updated PCC
    state.sepc = ext ? ext->to_arch_pc(epc) : epc;
#ifdef ENABLE_CHERI
    cheri_t *cheri = (static_cast<cheri_t*>(get_extension()));
    state.sccsr = cheri->get_ccsr();
    cheri_reg_t sepcc = cheri->state.scrs_reg_file[CHERI_SCR_PCC];
    sepcc.set_cursor(epc);
    cheri->state.scrs_reg_file.write(CHERI_SCR_SEPCC, sepcc);
    cheri->state.scrs_reg_file.write(CHERI_SCR_PCC, cheri->get_scr(CHERI_SCR_STCC, this));
#endif /* ENABLE_CHERI */
    // Must come after CHERI handling to ensure stvec uses new PCC not old
    reg_t vector = (state.stvec & 1) && interrupt ? 4*bit : 0;
    reg_t npc = (state.stvec & ~(reg_t)1) + vector;
    state.pc = ext ? ext->from_arch_pc(npc) : npc;
    if (rvfi_dii) {
      rvfi_dii_output.rvfi_dii_pc_wdata = npc;
    }

    reg_t s = state.mstatus;
    s = set_field(s, MSTATUS_SPIE, get_field(s, MSTATUS_SIE));
    s = set_field(s, MSTATUS_SPP, state.prv);
    s = set_field(s, MSTATUS_SIE, 0);
    set_csr(CSR_MSTATUS, s);
    set_privilege(PRV_S);
  } else {
    // handle the trap in M-mode
    state.mcause = t.cause();
    state.mtval = t.get_tval();
    // Before we have updated PCC
    state.mepc = ext ? ext->to_arch_pc(epc) : epc;
#ifdef ENABLE_CHERI
    cheri_t *cheri = (static_cast<cheri_t*>(get_extension()));
    state.mccsr = cheri->get_ccsr();
    cheri_reg_t mepcc = cheri->state.scrs_reg_file[CHERI_SCR_PCC];
    mepcc.set_cursor(epc);
    cheri->state.scrs_reg_file.write(CHERI_SCR_MEPCC, mepcc);
    cheri->state.scrs_reg_file.write(CHERI_SCR_PCC, cheri->get_scr(CHERI_SCR_MTCC, this));
#endif /* ENABLE_CHERI */
    // Must come after CHERI handling to ensure stvec uses new PCC not old
    reg_t vector = (state.mtvec & 1) && interrupt ? 4*bit : 0;
    reg_t npc = (state.mtvec & ~(reg_t)1) + vector;
    state.pc = ext ? ext->from_arch_pc(npc) : npc;
    if (rvfi_dii) {
      rvfi_dii_output.rvfi_dii_pc_wdata = npc;
    }

    reg_t s = state.mstatus;
    s = set_field(s, MSTATUS_MPIE, get_field(s, MSTATUS_MIE));
    s = set_field(s, MSTATUS_MPP, state.prv);
    s = set_field(s, MSTATUS_MIE, 0);
    set_csr(CSR_MSTATUS, s);
    set_privilege(PRV_M);
  }
}

void processor_t::disasm(insn_t insn)
{
  uint64_t bits = insn.bits() & ((1ULL << (8 * insn_length(insn.bits()))) - 1);
  if (last_pc != state.pc || last_bits != bits) {
    if (executions != 1) {
      fprintf(stderr, "core %3d: Executed %" PRIx64 " times\n", id, executions);
    }

    fprintf(stderr, "core %3d: 0x%016" PRIx64 " (0x%08" PRIx64 ") %s\n",
            id, state.pc, bits, disassembler->disassemble(insn).c_str());
    last_pc = state.pc;
    last_bits = bits;
    executions = 1;
  } else {
    executions++;
  }
}

int processor_t::paddr_bits()
{
  assert(xlen == max_xlen);
  return max_xlen == 64 ? 50 : 34;
}

void processor_t::set_csr(int which, reg_t val)
{
  val = zext_xlen(val);
  reg_t supervisor_ints = supports_extension('S') ? MIP_SSIP | MIP_STIP | MIP_SEIP : 0;
  reg_t coprocessor_ints = (ext != NULL) << IRQ_COP;
  reg_t delegable_ints = supervisor_ints | coprocessor_ints;
  reg_t all_ints = delegable_ints | MIP_MSIP | MIP_MTIP;

  if (which >= CSR_PMPADDR0 && which < CSR_PMPADDR0 + state.n_pmp) {
    size_t i = which - CSR_PMPADDR0;
    bool locked = state.pmpcfg[i] & PMP_L;
    bool next_locked = i+1 < state.n_pmp && (state.pmpcfg[i+1] & PMP_L);
    bool next_tor = i+1 < state.n_pmp && (state.pmpcfg[i+1] & PMP_A) == PMP_TOR;
    if (!locked && !(next_locked && next_tor))
      state.pmpaddr[i] = val & ((reg_t(1) << (MAX_PADDR_BITS - PMP_SHIFT)) - 1);

    mmu->flush_tlb();
  }

  if (which >= CSR_PMPCFG0 && which < CSR_PMPCFG0 + state.n_pmp / 4) {
    for (size_t i0 = (which - CSR_PMPCFG0) * 4, i = i0; i < i0 + xlen / 8; i++) {
      if (!(state.pmpcfg[i] & PMP_L)) {
        uint8_t cfg = (val >> (8 * (i - i0))) & (PMP_R | PMP_W | PMP_X | PMP_A | PMP_L);
        cfg &= ~PMP_W | ((cfg & PMP_R) ? PMP_W : 0); // Disallow R=0 W=1
        state.pmpcfg[i] = cfg;
      }
    }
    mmu->flush_tlb();
  }

  switch (which)
  {
    case CSR_FFLAGS:
      dirty_fp_state;
      state.fflags = val & (FSR_AEXC >> FSR_AEXC_SHIFT);
      break;
    case CSR_FRM:
      dirty_fp_state;
      state.frm = val & (FSR_RD >> FSR_RD_SHIFT);
      break;
    case CSR_FCSR:
      dirty_fp_state;
      state.fflags = (val & FSR_AEXC) >> FSR_AEXC_SHIFT;
      state.frm = (val & FSR_RD) >> FSR_RD_SHIFT;
      if (supports_extension('V')) {
        VU.vxsat = (val & FSR_VXSAT) >> FSR_VXSAT_SHIFT;
        VU.vxrm = (val & FSR_VXRM) >> FSR_VXRM_SHIFT;
      }
      break;
    case CSR_MSTATUS: {
      if ((val ^ state.mstatus) &
          (MSTATUS_MPP | MSTATUS_MPRV | MSTATUS_SUM | MSTATUS_MXR))
        mmu->flush_tlb();

      bool has_fs = supports_extension('S') || supports_extension('F')
                  || supports_extension('V');
      bool has_vs = supports_extension('V');

      reg_t mask = MSTATUS_SIE | MSTATUS_SPIE | MSTATUS_MIE | MSTATUS_MPIE
                 | MSTATUS_MPRV
                 | (supports_extension('S') ? MSTATUS_SUM : 0)
                 | MSTATUS_MXR | MSTATUS_TW | MSTATUS_TVM
                 | MSTATUS_TSR | MSTATUS_UXL | MSTATUS_SXL |
                 (has_fs ? MSTATUS_FS : 0) |
                 (has_vs ? MSTATUS_VS : 0) |
                 (ext ? MSTATUS_XS : 0);

      reg_t requested_mpp = legalize_privilege(get_field(val, MSTATUS_MPP));
      state.mstatus = set_field(state.mstatus, MSTATUS_MPP, requested_mpp);
      if (supports_extension('S'))
        mask |= MSTATUS_SPP;

      state.mstatus = (state.mstatus & ~mask) | (val & mask);

      bool dirty = (state.mstatus & MSTATUS_FS) == MSTATUS_FS;
      dirty |= (state.mstatus & MSTATUS_XS) == MSTATUS_XS;
      dirty |= (state.mstatus & MSTATUS_VS) == MSTATUS_VS;
      if (max_xlen == 32)
        state.mstatus = set_field(state.mstatus, MSTATUS32_SD, dirty);
      else
        state.mstatus = set_field(state.mstatus, MSTATUS64_SD, dirty);

      state.mstatus = set_field(state.mstatus, MSTATUS_UXL, xlen_to_uxl(max_xlen));
      state.mstatus = set_field(state.mstatus, MSTATUS_SXL, xlen_to_uxl(max_xlen));
      // U-XLEN == S-XLEN == M-XLEN
      xlen = max_xlen;
      break;
    }
    case CSR_MIP: {
      reg_t mask = supervisor_ints & (MIP_SSIP | MIP_STIP);
      state.mip = (state.mip & ~mask) | (val & mask);
      break;
    }
    case CSR_MIE:
      state.mie = (state.mie & ~all_ints) | (val & all_ints);
      break;
    case CSR_MIDELEG:
      state.mideleg = (state.mideleg & ~delegable_ints) | (val & delegable_ints);
      break;
    case CSR_MEDELEG: {
      reg_t mask =
        (1 << CAUSE_MISALIGNED_FETCH) |
        (1 << CAUSE_BREAKPOINT) |
        (1 << CAUSE_USER_ECALL) |
        (1 << CAUSE_FETCH_PAGE_FAULT) |
        (1 << CAUSE_LOAD_PAGE_FAULT) |
        (1 << CAUSE_STORE_PAGE_FAULT);
      state.medeleg = (state.medeleg & ~mask) | (val & mask);
      break;
    }
    case CSR_MINSTRET:
    case CSR_MCYCLE:
      if (xlen == 32)
        state.minstret = (state.minstret >> 32 << 32) | (val & 0xffffffffU);
      else
        state.minstret = val;
      // The ISA mandates that if an instruction writes instret, the write
      // takes precedence over the increment to instret.  However, Spike
      // unconditionally increments instret after executing an instruction.
      // Correct for this artifact by decrementing instret here.
      state.minstret--;
      break;
    case CSR_MINSTRETH:
    case CSR_MCYCLEH:
      state.minstret = (val << 32) | (state.minstret << 32 >> 32);
      state.minstret--; // See comment above.
      break;
    case CSR_SCOUNTEREN:
      state.scounteren = val;
      break;
    case CSR_MCOUNTEREN:
      state.mcounteren = val;
      break;
    case CSR_SSTATUS: {
      reg_t mask = SSTATUS_SIE | SSTATUS_SPIE | SSTATUS_SPP | SSTATUS_FS
                 | SSTATUS_XS | SSTATUS_SUM | SSTATUS_MXR
                 | (supports_extension('V') ? SSTATUS_VS : 0);
      return set_csr(CSR_MSTATUS, (state.mstatus & ~mask) | (val & mask));
    }
    case CSR_SIP: {
      reg_t mask = MIP_SSIP & state.mideleg;
      return set_csr(CSR_MIP, (state.mip & ~mask) | (val & mask));
    }
    case CSR_SIE:
      return set_csr(CSR_MIE,
                     (state.mie & ~state.mideleg) | (val & state.mideleg));
    case CSR_SATP: {
      reg_t rv64_ppn_mask = (reg_t(1) << (MAX_PADDR_BITS - PGSHIFT)) - 1;
      mmu->flush_tlb();
      if (max_xlen == 32)
        state.satp = val & (SATP32_PPN | SATP32_MODE);
      if (max_xlen == 64 && (get_field(val, SATP64_MODE) == SATP_MODE_OFF ||
                             get_field(val, SATP64_MODE) == SATP_MODE_SV39 ||
                             get_field(val, SATP64_MODE) == SATP_MODE_SV48))
        state.satp = val & (SATP64_PPN | SATP64_MODE | rv64_ppn_mask);
      break;
    }
    case CSR_SEPC: state.sepc = val & ~(reg_t)1; break;
    // CHERI: Legalise both 10 and and 11 to 00 to match other implementations.
    //case CSR_STVEC: state.stvec = val & ~(reg_t)2; break;
    case CSR_STVEC: state.stvec = val & ~(reg_t)(2 | ((val & 2) >> 1)); break;
    case CSR_SSCRATCH: state.sscratch = val; break;
    case CSR_SCAUSE: state.scause = val; break;
    case CSR_STVAL: state.stval = val; break;
    case CSR_MEPC: state.mepc = val & ~(reg_t)1; break;
    // CHERI: Legalise both 10 and and 11 to 00 to match other implementations.
    //case CSR_MTVEC: state.mtvec = val & ~(reg_t)2; break;
    case CSR_MTVEC: state.mtvec = val & ~(reg_t)(2 | ((val & 2) >> 1)); break;
    case CSR_MSCRATCH: state.mscratch = val; break;
    case CSR_MCAUSE: state.mcause = val; break;
    case CSR_MTVAL: state.mtval = val; break;
    case CSR_MISA: {
      // the write is ignored if increasing IALIGN would misalign the PC
      if (!(val & (1L << ('C' - 'A'))) && (state.pc & 2))
        break;

      if (!(val & (1L << ('F' - 'A'))))
        val &= ~(1L << ('D' - 'A'));

      // allow MAFDC bits in MISA to be modified
      reg_t mask = 0;
      mask |= 1L << ('M' - 'A');
      mask |= 1L << ('A' - 'A');
      mask |= 1L << ('F' - 'A');
      mask |= 1L << ('D' - 'A');
      mask |= 1L << ('C' - 'A');
      mask &= max_isa;

      state.misa = (val & mask) | (state.misa & ~mask);
      break;
    }
    case CSR_TSELECT:
      if (val < state.num_triggers) {
        state.tselect = val;
      }
      break;
    case CSR_TDATA1:
      {
        mcontrol_t *mc = &state.mcontrol[state.tselect];
        if (mc->dmode && !state.debug_mode) {
          break;
        }
        mc->dmode = get_field(val, MCONTROL_DMODE(xlen));
        mc->select = get_field(val, MCONTROL_SELECT);
        mc->timing = get_field(val, MCONTROL_TIMING);
        mc->action = (mcontrol_action_t) get_field(val, MCONTROL_ACTION);
        mc->chain = get_field(val, MCONTROL_CHAIN);
        mc->match = (mcontrol_match_t) get_field(val, MCONTROL_MATCH);
        mc->m = get_field(val, MCONTROL_M);
        mc->h = get_field(val, MCONTROL_H);
        mc->s = get_field(val, MCONTROL_S);
        mc->u = get_field(val, MCONTROL_U);
        mc->execute = get_field(val, MCONTROL_EXECUTE);
        mc->store = get_field(val, MCONTROL_STORE);
        mc->load = get_field(val, MCONTROL_LOAD);
        // Assume we're here because of csrw.
        if (mc->execute)
          mc->timing = 0;
        trigger_updated();
      }
      break;
    case CSR_TDATA2:
      if (state.mcontrol[state.tselect].dmode && !state.debug_mode) {
        break;
      }
      if (state.tselect < state.num_triggers) {
        state.tdata2[state.tselect] = val;
      }
      break;
    case CSR_DCSR:
      state.dcsr.prv = get_field(val, DCSR_PRV);
      state.dcsr.step = get_field(val, DCSR_STEP);
      // TODO: ndreset and fullreset
      state.dcsr.ebreakm = get_field(val, DCSR_EBREAKM);
      state.dcsr.ebreakh = get_field(val, DCSR_EBREAKH);
      state.dcsr.ebreaks = get_field(val, DCSR_EBREAKS);
      state.dcsr.ebreaku = get_field(val, DCSR_EBREAKU);
      state.dcsr.halt = get_field(val, DCSR_HALT);
      break;
    case CSR_DPC:
      state.dpc = val & ~(reg_t)1;
      break;
    case CSR_DSCRATCH:
      state.dscratch0 = val;
      break;
    case CSR_DSCRATCH + 1:
      state.dscratch1 = val;
      break;
    case CSR_VSTART:
      dirty_vs_state;
      VU.vstart = val;
      break;
    case CSR_VXSAT:
      dirty_fp_state;
      VU.vxsat = val;
      break;
    case CSR_VXRM:
      dirty_fp_state;
      VU.vxrm = val;
      break;
  }
}

// Note that get_csr is sometimes called when read side-effects should not
// be actioned.  In other words, Spike cannot currently support CSRs with
// side effects on reads.
reg_t processor_t::get_csr(int which)
{
  uint32_t ctr_en = -1;
  if (state.prv < PRV_M)
    ctr_en &= state.mcounteren;
  if (state.prv < PRV_S)
    ctr_en &= state.scounteren;
  bool ctr_ok = (ctr_en >> (which & 31)) & 1;

  if (ctr_ok) {
    if (which >= CSR_HPMCOUNTER3 && which <= CSR_HPMCOUNTER31)
      return 0;
    if (xlen == 32 && which >= CSR_HPMCOUNTER3H && which <= CSR_HPMCOUNTER31H)
      return 0;
  }
  if (which >= CSR_MHPMCOUNTER3 && which <= CSR_MHPMCOUNTER31)
    return 0;
  if (xlen == 32 && which >= CSR_MHPMCOUNTER3H && which <= CSR_MHPMCOUNTER31H)
    return 0;
  if (which >= CSR_MHPMEVENT3 && which <= CSR_MHPMEVENT31)
    return 0;

  if (which >= CSR_PMPADDR0 && which < CSR_PMPADDR0 + state.n_pmp)
    return state.pmpaddr[which - CSR_PMPADDR0];

  if (which >= CSR_PMPCFG0 && which < CSR_PMPCFG0 + state.n_pmp / 4) {
    require((which & ((xlen / 32) - 1)) == 0);

    reg_t res = 0;
    for (size_t i0 = (which - CSR_PMPCFG0) * 4, i = i0; i < i0 + xlen / 8 && i < state.n_pmp; i++)
      res |= reg_t(state.pmpcfg[i]) << (8 * (i - i0));
    return res;
  }

  switch (which)
  {
    case CSR_FFLAGS:
      require_fp;
      if (!supports_extension('F'))
        break;
      return state.fflags;
    case CSR_FRM:
      require_fp;
      if (!supports_extension('F'))
        break;
      return state.frm;
    case CSR_FCSR:
      require_fp;
      if (!supports_extension('F'))
        break;
      return (state.fflags << FSR_AEXC_SHIFT) | (state.frm << FSR_RD_SHIFT);
    case CSR_INSTRET:
    case CSR_CYCLE:
      if (ctr_ok)
        return state.minstret;
      break;
    case CSR_MINSTRET:
    case CSR_MCYCLE:
      return state.minstret;
    case CSR_INSTRETH:
    case CSR_CYCLEH:
      if (ctr_ok && xlen == 32)
        return state.minstret >> 32;
      break;
    case CSR_MINSTRETH:
    case CSR_MCYCLEH:
      if (xlen == 32)
        return state.minstret >> 32;
      break;
    case CSR_SCOUNTEREN: return state.scounteren;
    case CSR_MCOUNTEREN: return state.mcounteren;
    case CSR_SSTATUS: {
      reg_t mask = SSTATUS_SIE | SSTATUS_SPIE | SSTATUS_SPP | SSTATUS_FS
                 | (supports_extension('V') ? SSTATUS_VS : 0)
                 | SSTATUS_XS | SSTATUS_SUM | SSTATUS_MXR | SSTATUS_UXL;
      reg_t sstatus = state.mstatus & mask;
      if ((sstatus & SSTATUS_FS) == SSTATUS_FS ||
          (sstatus & SSTATUS_XS) == SSTATUS_XS)
        sstatus |= (xlen == 32 ? SSTATUS32_SD : SSTATUS64_SD);
      return sstatus;
    }
    case CSR_SIP: return state.mip & state.mideleg;
    case CSR_SIE: return state.mie & state.mideleg;
    case CSR_SEPC: return state.sepc & pc_alignment_mask();
    case CSR_STVAL: return state.stval;
    case CSR_STVEC: return state.stvec;
    case CSR_SCAUSE:
      if (max_xlen > xlen)
        return state.scause | ((state.scause >> (max_xlen-1)) << (xlen-1));
      return state.scause;
    case CSR_SATP:
      if (get_field(state.mstatus, MSTATUS_TVM))
        require_privilege(PRV_M);
      return state.satp;
    case CSR_SSCRATCH: return state.sscratch;
    case CSR_MSTATUS: return state.mstatus;
    case CSR_MIP: return state.mip;
    case CSR_MIE: return state.mie;
    case CSR_MEPC: return state.mepc & pc_alignment_mask();
    case CSR_MSCRATCH: return state.mscratch;
    case CSR_MCAUSE: return state.mcause;
#ifdef ENABLE_CHERI
    case CSR_SCCSR: return state.sccsr;
    case CSR_MCCSR: return state.mccsr;
#endif /* ENABLE_CHERI */
    case CSR_MTVAL: return state.mtval;
    case CSR_MISA: return state.misa;
    case CSR_MARCHID: return 5;
    case CSR_MIMPID: return 0;
    case CSR_MVENDORID: return 0;
    case CSR_MHARTID: return id;
    case CSR_MTVEC: return state.mtvec;
    case CSR_MEDELEG:
      if (!supports_extension('S'))
        break;
      return state.medeleg;
    case CSR_MIDELEG:
      if (!supports_extension('S'))
        break;
      return state.mideleg;
    case CSR_TSELECT: return state.tselect;
    case CSR_TDATA1:
      if (state.tselect < state.num_triggers) {
        reg_t v = 0;
        mcontrol_t *mc = &state.mcontrol[state.tselect];
        v = set_field(v, MCONTROL_TYPE(xlen), mc->type);
        v = set_field(v, MCONTROL_DMODE(xlen), mc->dmode);
        v = set_field(v, MCONTROL_MASKMAX(xlen), mc->maskmax);
        v = set_field(v, MCONTROL_SELECT, mc->select);
        v = set_field(v, MCONTROL_TIMING, mc->timing);
        v = set_field(v, MCONTROL_ACTION, mc->action);
        v = set_field(v, MCONTROL_CHAIN, mc->chain);
        v = set_field(v, MCONTROL_MATCH, mc->match);
        v = set_field(v, MCONTROL_M, mc->m);
        v = set_field(v, MCONTROL_H, mc->h);
        v = set_field(v, MCONTROL_S, mc->s);
        v = set_field(v, MCONTROL_U, mc->u);
        v = set_field(v, MCONTROL_EXECUTE, mc->execute);
        v = set_field(v, MCONTROL_STORE, mc->store);
        v = set_field(v, MCONTROL_LOAD, mc->load);
        return v;
      } else {
        return 0;
      }
      break;
    case CSR_TDATA2:
      if (state.tselect < state.num_triggers) {
        return state.tdata2[state.tselect];
      } else {
        return 0;
      }
      break;
    case CSR_TDATA3: return 0;
    case CSR_DCSR:
      {
        uint32_t v = 0;
        v = set_field(v, DCSR_XDEBUGVER, 1);
        v = set_field(v, DCSR_EBREAKM, state.dcsr.ebreakm);
        v = set_field(v, DCSR_EBREAKH, state.dcsr.ebreakh);
        v = set_field(v, DCSR_EBREAKS, state.dcsr.ebreaks);
        v = set_field(v, DCSR_EBREAKU, state.dcsr.ebreaku);
        v = set_field(v, DCSR_STOPCYCLE, 0);
        v = set_field(v, DCSR_STOPTIME, 0);
        v = set_field(v, DCSR_CAUSE, state.dcsr.cause);
        v = set_field(v, DCSR_STEP, state.dcsr.step);
        v = set_field(v, DCSR_PRV, state.dcsr.prv);
        return v;
      }
    case CSR_DPC:
      return state.dpc & pc_alignment_mask();
    case CSR_DSCRATCH:
      return state.dscratch0;
    case CSR_DSCRATCH + 1:
      return state.dscratch1;
    case CSR_VSTART:
      require_vector_vs;
      return VU.vstart;
    case CSR_VXSAT:
      require_fp;
      if (!supports_extension('V'))
        break;
      return VU.vxsat;
    case CSR_VXRM:
      require_fp;
      if (!supports_extension('V'))
        break;
      return VU.vxrm;
    case CSR_VL:
      require_vector_vs;
      return VU.vl;
    case CSR_VTYPE:
      require_vector_vs;
      return VU.vtype;
    case CSR_VLENB:
      require_vector_vs;
      return VU.vlenb;
  }
  throw trap_illegal_instruction(0);
}

reg_t illegal_instruction(processor_t* p, insn_t insn, reg_t pc)
{
  throw trap_illegal_instruction(0);
}

insn_func_t processor_t::decode_insn(insn_t insn)
{
  // look up opcode in hash table
  size_t idx = insn.bits() % OPCODE_CACHE_SIZE;
  insn_desc_t desc = opcode_cache[idx];

  if (unlikely(insn.bits() != desc.match)) {
    // fall back to linear search
    insn_desc_t* p = &instructions[0];
    while ((insn.bits() & p->mask) != p->match)
      p++;
    desc = *p;

    if (p->mask != 0 && p > &instructions[0]) {
      if (p->match != (p-1)->match && p->match != (p+1)->match) {
        // move to front of opcode list to reduce miss penalty
        while (--p >= &instructions[0])
          *(p+1) = *p;
        instructions[0] = desc;
      }
    }

    opcode_cache[idx] = desc;
    opcode_cache[idx].match = insn.bits();
  }

  return xlen == 64 ? desc.rv64 : desc.rv32;
}

void processor_t::register_insn(insn_desc_t desc)
{
  instructions.push_back(desc);
}

void processor_t::build_opcode_map()
{
  struct cmp {
    bool operator()(const insn_desc_t& lhs, const insn_desc_t& rhs) {
      if (lhs.match == rhs.match)
        return lhs.mask > rhs.mask;
      return lhs.match > rhs.match;
    }
  };
  std::sort(instructions.begin(), instructions.end(), cmp());

  for (size_t i = 0; i < OPCODE_CACHE_SIZE; i++)
    opcode_cache[i] = {0, 0, &illegal_instruction, &illegal_instruction};
}

void processor_t::register_extension(extension_t* x)
{
  for (auto insn : x->get_instructions())
    register_insn(insn);
  build_opcode_map();
  for (auto disasm_insn : x->get_disasms(max_xlen))
    disassembler->add_ext_insn(disasm_insn);
  if (ext != NULL)
    throw std::logic_error("only one extension may be registered");
  ext = x;
  x->set_processor(this);

  /* Reset the extension */
  x->reset();
}

void processor_t::register_base_instructions()
{
  #define DECLARE_INSN(name, match, mask) \
    insn_bits_t name##_match = (match), name##_mask = (mask);
  #include "encoding.h"
  #undef DECLARE_INSN

  #define DEFINE_INSN(name) \
    REGISTER_INSN(this, name, name##_match, name##_mask)
  #include "insn_list.h"
  #undef DEFINE_INSN

  register_insn({0, 0, &illegal_instruction, &illegal_instruction});
  build_opcode_map();
}

bool processor_t::load(reg_t addr, size_t len, uint8_t* bytes)
{
  switch (addr)
  {
    case 0:
      if (len <= 4) {
        memset(bytes, 0, len);
        bytes[0] = get_field(state.mip, MIP_MSIP);
        return true;
      }
      break;
  }

  return false;
}

bool processor_t::store(reg_t addr, size_t len, const uint8_t* bytes)
{
  switch (addr)
  {
    case 0:
      if (len <= 4) {
        state.mip = set_field(state.mip, MIP_MSIP, bytes[0]);
        return true;
      }
      break;
  }

  return false;
}

void processor_t::trigger_updated()
{
  mmu->flush_tlb();
  mmu->check_triggers_fetch = false;
  mmu->check_triggers_load = false;
  mmu->check_triggers_store = false;

  for (unsigned i = 0; i < state.num_triggers; i++) {
    if (state.mcontrol[i].execute) {
      mmu->check_triggers_fetch = true;
    }
    if (state.mcontrol[i].load) {
      mmu->check_triggers_load = true;
    }
    if (state.mcontrol[i].store) {
      mmu->check_triggers_store = true;
    }
  }
}<|MERGE_RESOLUTION|>--- conflicted
+++ resolved
@@ -370,8 +370,6 @@
   set_csr(CSR_MSTATUS, state.mstatus);
   VU.reset();
 
-<<<<<<< HEAD
-=======
   // For backwards compatibility with software that is unaware of PMP,
   // initialize PMP to permit unprivileged access to all of memory.
   set_csr(CSR_PMPADDR0, ~reg_t(0));
@@ -380,7 +378,6 @@
   if (ext)
     ext->reset(); // reset the extension
 
->>>>>>> 39fd6f33
   if (sim)
     sim->proc_reset(id);
 }
