// See LICENSE for license details.
// See LICENSE_CHERI for license details.

#include "processor.h"
#include "extension.h"
#include "common.h"
#include "config.h"
#include "simif.h"
#include "mmu.h"
#include "disasm.h"
#include <cinttypes>
#include <cmath>
#include <cstdlib>
#include <iostream>
#include <assert.h>
#include <limits.h>
#include <stdexcept>
#include <string>
#include <algorithm>

#ifdef ENABLE_CHERI
#include "cheri.h"
#endif

#undef STATE
#define STATE state

processor_t::processor_t(const char* isa, const char* priv, const char* varch,
                         simif_t* sim, uint32_t id, bool halt_on_reset)
  : debug(false), halt_request(false), sim(sim), ext(NULL), id(id), xlen(0),
  histogram_enabled(false), log_commits_enabled(false),
  halt_on_reset(halt_on_reset), last_pc(1), executions(1)
{
  VU.p = this;
  parse_isa_string(isa);
  parse_priv_string(priv);
  parse_varch_string(varch);
  register_base_instructions();
  mmu = new mmu_t(sim, this);

  disassembler = new disassembler_t(max_xlen);
  if (ext)
    for (auto disasm_insn : ext->get_disasms())
      disassembler->add_insn(disasm_insn);

  reset();
}

processor_t::~processor_t()
{
#ifdef RISCV_ENABLE_HISTOGRAM
  if (histogram_enabled)
  {
    fprintf(stderr, "PC Histogram size:%zu\n", pc_histogram.size());
    for (auto it : pc_histogram)
      fprintf(stderr, "%0" PRIx64 " %" PRIu64 "\n", it.first, it.second);
  }
#endif

  delete mmu;
  delete disassembler;
}

static void bad_isa_string(const char* isa)
{
  fprintf(stderr, "error: bad --isa option %s\n", isa);
  abort();
}

static void bad_priv_string(const char* priv)
{
  fprintf(stderr, "error: bad --priv option %s\n", priv);
  abort();
}

static void bad_varch_string(const char* varch)
{
  fprintf(stderr, "error: bad --varch option %s\n", varch);
  abort();
}

static int parse_varch(std::string &str){
  int val = 0;
  if(!str.empty()){
    std::string sval = str.substr(1);
    val = std::stoi(sval);
    if ((val & (val - 1)) != 0) // val should be power of 2
      bad_varch_string(str.c_str());
  }else{
    bad_varch_string(str.c_str());
  }
  return val;
}

void processor_t::parse_varch_string(const char* s)
{
  std::string str, tmp;
  for (const char *r = s; *r; r++)
    str += std::tolower(*r);

  std::string delimiter = ":";

  size_t pos = 0;
  int vlen = 0;
  int elen = 0;
  int slen = 0;
  std::string token;
  while (!str.empty() && token != str) {
    pos = str.find(delimiter);
    if (pos == std::string::npos){
      token = str;
    }else{
      token = str.substr(0, pos);
    }
    if (token[0] == 'v'){
      vlen = parse_varch(token);
    }else if (token[0] == 'e'){
      elen = parse_varch(token);
    }else if (token[0] == 's'){
      slen = parse_varch(token);
    }else{
      bad_varch_string(str.c_str());
    }
    str.erase(0, pos + delimiter.length());
  }

  if (!(vlen >= 32 || vlen <= 4096) && !(slen >= vlen || slen <= vlen) && !(elen >= slen || elen <= slen)){
    bad_varch_string(s);
  }

  VU.VLEN = vlen;
  VU.ELEN = elen;
  VU.SLEN = slen;
  VU.vlenb = vlen / 8;
}

static std::string strtolower(const char* str)
{
  std::string res;
  for (const char *r = str; *r; r++)
    res += std::tolower(*r);
  return res;
}

void processor_t::parse_priv_string(const char* str)
{
  std::string lowercase = strtolower(str);
  bool user = false, supervisor = false;

  if (lowercase == "m")
    ;
  else if (lowercase == "mu")
    user = true;
  else if (lowercase == "msu")
    user = supervisor = true;
  else
    bad_priv_string(str);

  max_isa |= reg_t(user) << ('u' - 'a');
  max_isa |= reg_t(supervisor) << ('s' - 'a');
}

void processor_t::parse_isa_string(const char* str)
{
  std::string lowercase = strtolower(str), tmp;

  const char* p = lowercase.c_str();
  const char* all_subsets = "imafdqc"
#ifdef __SIZEOF_INT128__
    "v"
#endif
    "";

  max_xlen = 64;
  max_isa = reg_t(2) << 62;

  if (strncmp(p, "rv32", 4) == 0)
    max_xlen = 32, max_isa = reg_t(1) << 30, p += 4;
  else if (strncmp(p, "rv64", 4) == 0)
    p += 4;
  else if (strncmp(p, "rv", 2) == 0)
    p += 2;

  if (!*p) {
    p = "imafdc";
  } else if (*p == 'g') { // treat "G" as "IMAFD"
    tmp = std::string("imafd") + (p+1);
    p = &tmp[0];
  } else if (*p != 'i') {
    bad_isa_string(str);
  }

  isa_string = "rv" + std::to_string(max_xlen) + p;

  while (*p) {
    max_isa |= 1L << (*p - 'a');

    if (auto next = strchr(all_subsets, *p)) {
      all_subsets = next + 1;
      p++;
    } else if (*p == 'x') {
      const char* ext = p+1, *end = ext;
      while (islower(*end))
        end++;
      register_extension(find_extension(std::string(ext, end - ext).c_str())());
      p = end;
    } else {
      bad_isa_string(str);
    }
  }

  state.misa = max_isa;

  if (supports_extension('D') && !supports_extension('F'))
    bad_isa_string(str);

  if (supports_extension('Q') && !supports_extension('D'))
    bad_isa_string(str);
}

void state_t::reset(reg_t max_isa)
{
  pc = DEFAULT_RSTVEC;
  XPR.reset();
  FPR.reset();

  prv = PRV_M;
  misa = max_isa;
  mstatus = 0;
  mepc = 0;
  mtval = 0;
  mscratch = 0;
  mtvec = 0;
  mcause = 0;
  minstret = 0;
  mie = 0;
  mip = 0;
  medeleg = 0;
  mideleg = 0;
  mcounteren = 0;
  scounteren = 0;
  sepc = 0;
  stval = 0;
  sscratch = 0;
  stvec = 0;
  satp = 0;
  scause = 0;

  dpc = 0;
  dscratch0 = 0;
  dscratch1 = 0;
  memset(&this->dcsr, 0, sizeof(this->dcsr));

  tselect = 0;
  for (auto &item : mcontrol)
    item.type = 2;

  memset(this->tdata2, 0, sizeof(this->tdata2));
  debug_mode = false;

  memset(this->pmpcfg, 0, sizeof(this->pmpcfg));
  pmpcfg[0] = PMP_R | PMP_W | PMP_X | PMP_NAPOT;

  memset(this->pmpaddr, 0, sizeof(this->pmpaddr));
  pmpaddr[0] = ~reg_t(0);

<<<<<<< HEAD
#ifdef CHERI_MERGED_RF
  cheri_reg_t null_cap = CHERI_NULL_CAP;
#ifdef RISCV_ENABLE_RVFI_DII
  /* Init all registers to almighty to make testing easier */
  cheri_reg_t init_reg = CHERI_ALMIGHTY_CAP;
#else //RISCV_ENABLE_RVFI_DII
  cheri_reg_t init_reg = null_cap;
#endif //RISCV_ENABLE_RVFI_DII

  XPR.write_c0(null_cap);

  /* Nullify all CHERI GPRs */
  for (int i = 0; i < NXPR; i++) {
    XPR.write(i, init_reg);
  }

#endif /* CHERI_MERGED_RF */
=======
  fflags = 0;
  frm = 0;
  serialized = false;

#ifdef RISCV_ENABLE_COMMITLOG
  log_reg_write.clear();
  log_mem_read.clear();
  log_mem_write.clear();
  last_inst_priv = 0;
  last_inst_xlen = 0;
  last_inst_flen = 0;
#endif
}

void processor_t::vectorUnit_t::reset(){
  free(reg_file);
  VLEN = get_vlen();
  ELEN = get_elen();
  SLEN = get_slen(); // registers are simply concatenated
  reg_file = malloc(NVPR * (VLEN/8));

  vtype = 0;
  set_vl(0, 0, 0, -1); // default to illegal configuration
}

reg_t processor_t::vectorUnit_t::set_vl(int rd, int rs1, reg_t reqVL, reg_t newType){
  if (vtype != newType){
    vtype = newType;
    vsew = 1 << (BITS(newType, 4, 2) + 3);
    vlmul = 1 << BITS(newType, 1, 0);
    vediv = 1 << BITS(newType, 6, 5);
    vlmax = VLEN/vsew * vlmul;
    vmlen = vsew / vlmul;
    reg_mask = (NVPR-1) & ~(vlmul-1);

    vill = vsew > ELEN || vediv != 1 || (newType >> 7) != 0;
    if (vill) {
      vlmax = 0;
      vtype = UINT64_MAX << (p->get_xlen() - 1);
    }
  }

  // set vl
  if (vlmax == 0) {
    vl = 0;
  } else if (rd == 0 && rs1 == 0) {
    vl = vl > vlmax ? vlmax : vl;
  } else if (rd != 0 && rs1 == 0) {
    vl = vlmax;
  } else if (rs1 != 0) {
    vl = reqVL > vlmax ? vlmax : reqVL;
  }

  vstart = 0;
  setvl_count++;
  return vl;
>>>>>>> 455b8493
}

void processor_t::set_debug(bool value)
{
  debug = value;
  if (ext)
    ext->set_debug(value);
}

void processor_t::set_rvfi_dii(bool value)
{
  rvfi_dii = value;
#ifndef RISCV_ENABLE_RVFI_DII
  if (value) {
    fprintf(stderr, "RVFI_DII support has not been properly enabled;");
    fprintf(stderr, " please re-build the riscv-isa-run project using \"configure --enable-rvfi-dii\".\n");
  }
#endif
}

void processor_t::set_histogram(bool value)
{
  histogram_enabled = value;
#ifndef RISCV_ENABLE_HISTOGRAM
  if (value) {
    fprintf(stderr, "PC Histogram support has not been properly enabled;");
    fprintf(stderr, " please re-build the riscv-isa-sim project using \"configure --enable-histogram\".\n");
    abort();
  }
#endif
}

void processor_t::set_log_commits(bool value)
{
  log_commits_enabled = value;
#ifndef RISCV_ENABLE_COMMITLOG
  if (value) {
    fprintf(stderr, "Commit logging support has not been properly enabled;");
    fprintf(stderr, " please re-build the riscv-isa-sim project using \"configure --enable-commitlog\".\n");
    abort();
  }
#endif
}

void processor_t::reset()
{
  state.reset(max_isa);
  state.dcsr.halt = halt_on_reset;
  halt_on_reset = false;
  set_csr(CSR_MSTATUS, state.mstatus);
  VU.reset();

  if (sim)
    sim->proc_reset(id);
}

// Count number of contiguous 0 bits starting from the LSB.
static int ctz(reg_t val)
{
  int res = 0;
  if (val)
    while ((val & 1) == 0)
      val >>= 1, res++;
  return res;
}

void processor_t::take_interrupt(reg_t pending_interrupts)
{
  reg_t mie = get_field(state.mstatus, MSTATUS_MIE);
  reg_t m_enabled = state.prv < PRV_M || (state.prv == PRV_M && mie);
  reg_t enabled_interrupts = pending_interrupts & ~state.mideleg & -m_enabled;

  reg_t sie = get_field(state.mstatus, MSTATUS_SIE);
  reg_t s_enabled = state.prv < PRV_S || (state.prv == PRV_S && sie);
  // M-ints have highest priority; consider S-ints only if no M-ints pending
  if (enabled_interrupts == 0)
    enabled_interrupts = pending_interrupts & state.mideleg & -s_enabled;

  if (!state.debug_mode && enabled_interrupts) {
    // nonstandard interrupts have highest priority
    if (enabled_interrupts >> IRQ_M_EXT)
      enabled_interrupts = enabled_interrupts >> IRQ_M_EXT << IRQ_M_EXT;
    // standard interrupt priority is MEI, MSI, MTI, SEI, SSI, STI
    else if (enabled_interrupts & MIP_MEIP)
      enabled_interrupts = MIP_MEIP;
    else if (enabled_interrupts & MIP_MSIP)
      enabled_interrupts = MIP_MSIP;
    else if (enabled_interrupts & MIP_MTIP)
      enabled_interrupts = MIP_MTIP;
    else if (enabled_interrupts & MIP_SEIP)
      enabled_interrupts = MIP_SEIP;
    else if (enabled_interrupts & MIP_SSIP)
      enabled_interrupts = MIP_SSIP;
    else if (enabled_interrupts & MIP_STIP)
      enabled_interrupts = MIP_STIP;
    else
      abort();

    throw trap_t(((reg_t)1 << (max_xlen-1)) | ctz(enabled_interrupts));
  }
}

static int xlen_to_uxl(int xlen)
{
  if (xlen == 32)
    return 1;
  if (xlen == 64)
    return 2;
  abort();
}

reg_t processor_t::legalize_privilege(reg_t prv)
{
  assert(prv <= PRV_M);

  if (!supports_extension('U'))
    return PRV_M;

  if (prv == PRV_H || (prv == PRV_S && !supports_extension('S')))
    return PRV_U;

  return prv;
}

void processor_t::set_privilege(reg_t prv)
{
  mmu->flush_tlb();
  state.prv = legalize_privilege(prv);
}

void processor_t::enter_debug_mode(uint8_t cause)
{
  state.debug_mode = true;
  state.dcsr.cause = cause;
  state.dcsr.prv = state.prv;
  set_privilege(PRV_M);
  state.dpc = state.pc;
  state.pc = DEBUG_ROM_ENTRY;
}

void processor_t::take_trap(trap_t& t, reg_t epc)
{
  if (debug) {
    fprintf(stderr, "core %3d: exception %s, epc 0x%016" PRIx64 "\n",
            id, t.name(), epc);
    if (t.has_tval())
      fprintf(stderr, "core %3d:           tval 0x%016" PRIx64 "\n", id,
          t.get_tval());

#ifdef ENABLE_CHERI
    if (t.cause() == CAUSE_CHERI_TRAP) {
       cheri_t *cheri = (static_cast<cheri_t*>(get_extension()));
       fprintf(stderr, "CHERI-DEBUG: PRV %lu = CCSR = 0x%lx\n", state.prv,
       cheri->get_ccsr());
    }
#endif

  }

  if (state.debug_mode) {
    if (t.cause() == CAUSE_BREAKPOINT) {
      state.pc = DEBUG_ROM_ENTRY;
    } else {
      state.pc = DEBUG_ROM_TVEC;
    }
    return;
  }

  if (t.cause() == CAUSE_BREAKPOINT && (
              (state.prv == PRV_M && state.dcsr.ebreakm) ||
              (state.prv == PRV_S && state.dcsr.ebreaks) ||
              (state.prv == PRV_U && state.dcsr.ebreaku))) {
    enter_debug_mode(DCSR_CAUSE_SWBP);
    return;
  }

  // by default, trap to M-mode, unless delegated to S-mode
  reg_t bit = t.cause();
  reg_t deleg = state.medeleg;
  bool interrupt = (bit & ((reg_t)1 << (max_xlen-1))) != 0;
  if (interrupt)
    deleg = state.mideleg, bit &= ~((reg_t)1 << (max_xlen-1));
  if (state.prv <= PRV_S && bit < max_xlen && ((deleg >> bit) & 1)) {
    // handle the trap in S-mode
    reg_t vector = (state.stvec & 1) && interrupt ? 4*bit : 0;
    state.pc = (state.stvec & ~(reg_t)1) + vector;
<<<<<<< HEAD
    if (rvfi_dii) {
      rvfi_dii_output.rvfi_dii_pc_wdata = state.pc;
    }
=======
>>>>>>> 455b8493
    state.scause = t.cause();
#ifdef ENABLE_CHERI
    cheri_t *cheri = (static_cast<cheri_t*>(get_extension()));
    state.sccsr = cheri->get_ccsr();
    cheri->state.scrs_reg_file[CHERI_SCR_SEPCC] = cheri->get_scr(CHERI_SCR_PCC, this);
    cheri->state.scrs_reg_file[CHERI_SCR_SEPCC].offset = epc - cheri->get_scr(CHERI_SCR_PCC, this).base;
    cheri->state.scrs_reg_file[CHERI_SCR_PCC] = cheri->get_scr(CHERI_SCR_STCC, this);
#if DEBUG
    fprintf(stderr, "processor.cc: supervisor mode trap, PC is 0x%016lx\n", state.pc);
#endif //DEBUG
#endif /* ENABLE_CHERI */
    state.sepc = epc;
    state.stval = t.get_tval();

    reg_t s = state.mstatus;
    s = set_field(s, MSTATUS_SPIE, get_field(s, MSTATUS_SIE));
    s = set_field(s, MSTATUS_SPP, state.prv);
    s = set_field(s, MSTATUS_SIE, 0);
    set_csr(CSR_MSTATUS, s);
    set_privilege(PRV_S);
  } else {
    reg_t vector = (state.mtvec & 1) && interrupt ? 4*bit : 0;
    state.pc = (state.mtvec & ~(reg_t)1) + vector;
    if (rvfi_dii) {
      rvfi_dii_output.rvfi_dii_pc_wdata = state.pc;
    }
    state.mepc = epc;
    state.mcause = t.cause();
#ifdef ENABLE_CHERI
    cheri_t *cheri = (static_cast<cheri_t*>(get_extension()));
    state.mccsr = cheri->get_ccsr();
    cheri->state.scrs_reg_file[CHERI_SCR_MEPCC] = cheri->get_scr(CHERI_SCR_PCC, this);
    cheri->state.scrs_reg_file[CHERI_SCR_MEPCC].offset = epc - cheri->get_scr(CHERI_SCR_PCC, this).base;
    cheri->state.scrs_reg_file[CHERI_SCR_PCC] = cheri->get_scr(CHERI_SCR_MTCC, this);
#if DEBUG
    fprintf(stderr, "processor.cc: machine mode trap, PC is 0x%016lx\n", state.pc);
#endif //DEBUG
#endif /* ENABLE_CHERI */
    state.mtval = t.get_tval();

    reg_t s = state.mstatus;
    s = set_field(s, MSTATUS_MPIE, get_field(s, MSTATUS_MIE));
    s = set_field(s, MSTATUS_MPP, state.prv);
    s = set_field(s, MSTATUS_MIE, 0);
    set_csr(CSR_MSTATUS, s);
    set_privilege(PRV_M);
  }
}

void processor_t::disasm(insn_t insn)
{
  uint64_t bits = insn.bits() & ((1ULL << (8 * insn_length(insn.bits()))) - 1);
  if (last_pc != state.pc || last_bits != bits) {
    if (executions != 1) {
      fprintf(stderr, "core %3d: Executed %" PRIx64 " times\n", id, executions);
    }

    fprintf(stderr, "core %3d: 0x%016" PRIx64 " (0x%08" PRIx64 ") %s\n",
            id, state.pc, bits, disassembler->disassemble(insn).c_str());
    last_pc = state.pc;
    last_bits = bits;
    executions = 1;
  } else {
    executions++;
  }
}

int processor_t::paddr_bits()
{
  assert(xlen == max_xlen);
  return max_xlen == 64 ? 50 : 34;
}

void processor_t::set_csr(int which, reg_t val)
{
  val = zext_xlen(val);
  reg_t supervisor_ints = supports_extension('S') ? MIP_SSIP | MIP_STIP | MIP_SEIP : 0;
  reg_t coprocessor_ints = (ext != NULL) << IRQ_COP;
  reg_t delegable_ints = supervisor_ints | coprocessor_ints;
  reg_t all_ints = delegable_ints | MIP_MSIP | MIP_MTIP;

  if (which >= CSR_PMPADDR0 && which < CSR_PMPADDR0 + state.n_pmp) {
    size_t i = which - CSR_PMPADDR0;
    bool locked = state.pmpcfg[i] & PMP_L;
    bool next_locked = i+1 < state.n_pmp && (state.pmpcfg[i+1] & PMP_L);
    bool next_tor = i+1 < state.n_pmp && (state.pmpcfg[i+1] & PMP_A) == PMP_TOR;
    if (!locked && !(next_locked && next_tor))
      state.pmpaddr[i] = val & ((reg_t(1) << (MAX_PADDR_BITS - PMP_SHIFT)) - 1);

    mmu->flush_tlb();
  }

  if (which >= CSR_PMPCFG0 && which < CSR_PMPCFG0 + state.n_pmp / 4) {
    for (size_t i0 = (which - CSR_PMPCFG0) * 4, i = i0; i < i0 + xlen / 8; i++) {
      if (!(state.pmpcfg[i] & PMP_L)) {
        uint8_t cfg = (val >> (8 * (i - i0))) & (PMP_R | PMP_W | PMP_X | PMP_A | PMP_L);
        cfg &= ~PMP_W | ((cfg & PMP_R) ? PMP_W : 0); // Disallow R=0 W=1
        state.pmpcfg[i] = cfg;
      }
    }
    mmu->flush_tlb();
  }

  switch (which)
  {
    case CSR_FFLAGS:
      dirty_fp_state;
      state.fflags = val & (FSR_AEXC >> FSR_AEXC_SHIFT);
      break;
    case CSR_FRM:
      dirty_fp_state;
      state.frm = val & (FSR_RD >> FSR_RD_SHIFT);
      break;
    case CSR_FCSR:
      dirty_fp_state;
      state.fflags = (val & FSR_AEXC) >> FSR_AEXC_SHIFT;
      state.frm = (val & FSR_RD) >> FSR_RD_SHIFT;
      if (supports_extension('V')) {
        VU.vxsat = (val & FSR_VXSAT) >> FSR_VXSAT_SHIFT;
        VU.vxrm = (val & FSR_VXRM) >> FSR_VXRM_SHIFT;
      }
      break;
    case CSR_MSTATUS: {
      if ((val ^ state.mstatus) &
          (MSTATUS_MPP | MSTATUS_MPRV | MSTATUS_SUM | MSTATUS_MXR))
        mmu->flush_tlb();

      bool has_fs = supports_extension('S') || supports_extension('F')
                  || supports_extension('V');
      bool has_vs = supports_extension('V');

      reg_t mask = MSTATUS_SIE | MSTATUS_SPIE | MSTATUS_MIE | MSTATUS_MPIE
                 | MSTATUS_MPRV
                 | (supports_extension('S') ? MSTATUS_SUM : 0)
                 | MSTATUS_MXR | MSTATUS_TW | MSTATUS_TVM
                 | MSTATUS_TSR | MSTATUS_UXL | MSTATUS_SXL |
                 (has_fs ? MSTATUS_FS : 0) |
                 (has_vs ? MSTATUS_VS : 0) |
                 (ext ? MSTATUS_XS : 0);

      reg_t requested_mpp = legalize_privilege(get_field(val, MSTATUS_MPP));
      state.mstatus = set_field(state.mstatus, MSTATUS_MPP, requested_mpp);
      if (supports_extension('S'))
        mask |= MSTATUS_SPP;

      state.mstatus = (state.mstatus & ~mask) | (val & mask);

      bool dirty = (state.mstatus & MSTATUS_FS) == MSTATUS_FS;
      dirty |= (state.mstatus & MSTATUS_XS) == MSTATUS_XS;
      dirty |= (state.mstatus & MSTATUS_VS) == MSTATUS_VS;
      if (max_xlen == 32)
        state.mstatus = set_field(state.mstatus, MSTATUS32_SD, dirty);
      else
        state.mstatus = set_field(state.mstatus, MSTATUS64_SD, dirty);

      state.mstatus = set_field(state.mstatus, MSTATUS_UXL, xlen_to_uxl(max_xlen));
      state.mstatus = set_field(state.mstatus, MSTATUS_SXL, xlen_to_uxl(max_xlen));
      // U-XLEN == S-XLEN == M-XLEN
      xlen = max_xlen;
      break;
    }
    case CSR_MIP: {
      reg_t mask = supervisor_ints & (MIP_SSIP | MIP_STIP);
      state.mip = (state.mip & ~mask) | (val & mask);
      break;
    }
    case CSR_MIE:
      state.mie = (state.mie & ~all_ints) | (val & all_ints);
      break;
    case CSR_MIDELEG:
      state.mideleg = (state.mideleg & ~delegable_ints) | (val & delegable_ints);
      break;
    case CSR_MEDELEG: {
      reg_t mask =
        (1 << CAUSE_MISALIGNED_FETCH) |
        (1 << CAUSE_BREAKPOINT) |
        (1 << CAUSE_USER_ECALL) |
        (1 << CAUSE_FETCH_PAGE_FAULT) |
        (1 << CAUSE_LOAD_PAGE_FAULT) |
        (1 << CAUSE_STORE_PAGE_FAULT);
      state.medeleg = (state.medeleg & ~mask) | (val & mask);
      break;
    }
    case CSR_MINSTRET:
    case CSR_MCYCLE:
      if (xlen == 32)
        state.minstret = (state.minstret >> 32 << 32) | (val & 0xffffffffU);
      else
        state.minstret = val;
      // The ISA mandates that if an instruction writes instret, the write
      // takes precedence over the increment to instret.  However, Spike
      // unconditionally increments instret after executing an instruction.
      // Correct for this artifact by decrementing instret here.
      state.minstret--;
      break;
    case CSR_MINSTRETH:
    case CSR_MCYCLEH:
      state.minstret = (val << 32) | (state.minstret << 32 >> 32);
      state.minstret--; // See comment above.
      break;
    case CSR_SCOUNTEREN:
      state.scounteren = val;
      break;
    case CSR_MCOUNTEREN:
      state.mcounteren = val;
      break;
    case CSR_SSTATUS: {
      reg_t mask = SSTATUS_SIE | SSTATUS_SPIE | SSTATUS_SPP | SSTATUS_FS
                 | SSTATUS_XS | SSTATUS_SUM | SSTATUS_MXR
                 | (supports_extension('V') ? SSTATUS_VS : 0);
      return set_csr(CSR_MSTATUS, (state.mstatus & ~mask) | (val & mask));
    }
    case CSR_SIP: {
      reg_t mask = MIP_SSIP & state.mideleg;
      return set_csr(CSR_MIP, (state.mip & ~mask) | (val & mask));
    }
    case CSR_SIE:
      return set_csr(CSR_MIE,
                     (state.mie & ~state.mideleg) | (val & state.mideleg));
    case CSR_SATP: {
      reg_t rv64_ppn_mask = (reg_t(1) << (MAX_PADDR_BITS - PGSHIFT)) - 1;
      mmu->flush_tlb();
      if (max_xlen == 32)
        state.satp = val & (SATP32_PPN | SATP32_MODE);
      if (max_xlen == 64 && (get_field(val, SATP64_MODE) == SATP_MODE_OFF ||
                             get_field(val, SATP64_MODE) == SATP_MODE_SV39 ||
                             get_field(val, SATP64_MODE) == SATP_MODE_SV48))
        state.satp = val & (SATP64_PPN | SATP64_MODE | rv64_ppn_mask);
      break;
    }
    case CSR_SEPC: state.sepc = val & ~(reg_t)1; break;
    case CSR_STVEC: state.stvec = val & ~(reg_t)2; break;
    case CSR_SSCRATCH: state.sscratch = val; break;
    case CSR_SCAUSE: state.scause = val; break;
    case CSR_STVAL: state.stval = val; break;
    case CSR_MEPC: state.mepc = val & ~(reg_t)1; break;
    case CSR_MTVEC: state.mtvec = val & ~(reg_t)2; break;
    case CSR_MSCRATCH: state.mscratch = val; break;
    case CSR_MCAUSE: state.mcause = val; break;
    case CSR_MTVAL: state.mtval = val; break;
    case CSR_MISA: {
      // the write is ignored if increasing IALIGN would misalign the PC
      if (!(val & (1L << ('C' - 'A'))) && (state.pc & 2))
        break;

      if (!(val & (1L << ('F' - 'A'))))
        val &= ~(1L << ('D' - 'A'));

      // allow MAFDC bits in MISA to be modified
      reg_t mask = 0;
      mask |= 1L << ('M' - 'A');
      mask |= 1L << ('A' - 'A');
      mask |= 1L << ('F' - 'A');
      mask |= 1L << ('D' - 'A');
      mask |= 1L << ('C' - 'A');
      mask &= max_isa;

      state.misa = (val & mask) | (state.misa & ~mask);
      break;
    }
    case CSR_TSELECT:
      if (val < state.num_triggers) {
        state.tselect = val;
      }
      break;
    case CSR_TDATA1:
      {
        mcontrol_t *mc = &state.mcontrol[state.tselect];
        if (mc->dmode && !state.debug_mode) {
          break;
        }
        mc->dmode = get_field(val, MCONTROL_DMODE(xlen));
        mc->select = get_field(val, MCONTROL_SELECT);
        mc->timing = get_field(val, MCONTROL_TIMING);
        mc->action = (mcontrol_action_t) get_field(val, MCONTROL_ACTION);
        mc->chain = get_field(val, MCONTROL_CHAIN);
        mc->match = (mcontrol_match_t) get_field(val, MCONTROL_MATCH);
        mc->m = get_field(val, MCONTROL_M);
        mc->h = get_field(val, MCONTROL_H);
        mc->s = get_field(val, MCONTROL_S);
        mc->u = get_field(val, MCONTROL_U);
        mc->execute = get_field(val, MCONTROL_EXECUTE);
        mc->store = get_field(val, MCONTROL_STORE);
        mc->load = get_field(val, MCONTROL_LOAD);
        // Assume we're here because of csrw.
        if (mc->execute)
          mc->timing = 0;
        trigger_updated();
      }
      break;
    case CSR_TDATA2:
      if (state.mcontrol[state.tselect].dmode && !state.debug_mode) {
        break;
      }
      if (state.tselect < state.num_triggers) {
        state.tdata2[state.tselect] = val;
      }
      break;
    case CSR_DCSR:
      state.dcsr.prv = get_field(val, DCSR_PRV);
      state.dcsr.step = get_field(val, DCSR_STEP);
      // TODO: ndreset and fullreset
      state.dcsr.ebreakm = get_field(val, DCSR_EBREAKM);
      state.dcsr.ebreakh = get_field(val, DCSR_EBREAKH);
      state.dcsr.ebreaks = get_field(val, DCSR_EBREAKS);
      state.dcsr.ebreaku = get_field(val, DCSR_EBREAKU);
      state.dcsr.halt = get_field(val, DCSR_HALT);
      break;
    case CSR_DPC:
      state.dpc = val & ~(reg_t)1;
      break;
    case CSR_DSCRATCH:
      state.dscratch0 = val;
      break;
    case CSR_DSCRATCH + 1:
      state.dscratch1 = val;
      break;
    case CSR_VSTART:
      dirty_vs_state;
      VU.vstart = val;
      break;
    case CSR_VXSAT:
      dirty_fp_state;
      VU.vxsat = val;
      break;
    case CSR_VXRM:
      dirty_fp_state;
      VU.vxrm = val;
      break;
  }
}

// Note that get_csr is sometimes called when read side-effects should not
// be actioned.  In other words, Spike cannot currently support CSRs with
// side effects on reads.
reg_t processor_t::get_csr(int which)
{
  uint32_t ctr_en = -1;
  if (state.prv < PRV_M)
    ctr_en &= state.mcounteren;
  if (state.prv < PRV_S)
    ctr_en &= state.scounteren;
  bool ctr_ok = (ctr_en >> (which & 31)) & 1;

  if (ctr_ok) {
    if (which >= CSR_HPMCOUNTER3 && which <= CSR_HPMCOUNTER31)
      return 0;
    if (xlen == 32 && which >= CSR_HPMCOUNTER3H && which <= CSR_HPMCOUNTER31H)
      return 0;
  }
  if (which >= CSR_MHPMCOUNTER3 && which <= CSR_MHPMCOUNTER31)
    return 0;
  if (xlen == 32 && which >= CSR_MHPMCOUNTER3H && which <= CSR_MHPMCOUNTER31H)
    return 0;
  if (which >= CSR_MHPMEVENT3 && which <= CSR_MHPMEVENT31)
    return 0;

  if (which >= CSR_PMPADDR0 && which < CSR_PMPADDR0 + state.n_pmp)
    return state.pmpaddr[which - CSR_PMPADDR0];

  if (which >= CSR_PMPCFG0 && which < CSR_PMPCFG0 + state.n_pmp / 4) {
    require((which & ((xlen / 32) - 1)) == 0);

    reg_t res = 0;
    for (size_t i0 = (which - CSR_PMPCFG0) * 4, i = i0; i < i0 + xlen / 8 && i < state.n_pmp; i++)
      res |= reg_t(state.pmpcfg[i]) << (8 * (i - i0));
    return res;
  }

  switch (which)
  {
    case CSR_FFLAGS:
      require_fp;
      if (!supports_extension('F'))
        break;
      return state.fflags;
    case CSR_FRM:
      require_fp;
      if (!supports_extension('F'))
        break;
      return state.frm;
    case CSR_FCSR:
      require_fp;
      if (!supports_extension('F'))
        break;
      return (state.fflags << FSR_AEXC_SHIFT) | (state.frm << FSR_RD_SHIFT);
    case CSR_INSTRET:
    case CSR_CYCLE:
      if (ctr_ok)
        return state.minstret;
      break;
    case CSR_MINSTRET:
    case CSR_MCYCLE:
      return state.minstret;
    case CSR_INSTRETH:
    case CSR_CYCLEH:
      if (ctr_ok && xlen == 32)
        return state.minstret >> 32;
      break;
    case CSR_MINSTRETH:
    case CSR_MCYCLEH:
      if (xlen == 32)
        return state.minstret >> 32;
      break;
    case CSR_SCOUNTEREN: return state.scounteren;
    case CSR_MCOUNTEREN: return state.mcounteren;
    case CSR_SSTATUS: {
      reg_t mask = SSTATUS_SIE | SSTATUS_SPIE | SSTATUS_SPP | SSTATUS_FS
                 | (supports_extension('V') ? SSTATUS_VS : 0)
                 | SSTATUS_XS | SSTATUS_SUM | SSTATUS_MXR | SSTATUS_UXL;
      reg_t sstatus = state.mstatus & mask;
      if ((sstatus & SSTATUS_FS) == SSTATUS_FS ||
          (sstatus & SSTATUS_XS) == SSTATUS_XS)
        sstatus |= (xlen == 32 ? SSTATUS32_SD : SSTATUS64_SD);
      return sstatus;
    }
    case CSR_SIP: return state.mip & state.mideleg;
    case CSR_SIE: return state.mie & state.mideleg;
    case CSR_SEPC: return state.sepc & pc_alignment_mask();
    case CSR_STVAL: return state.stval;
    case CSR_STVEC: return state.stvec;
    case CSR_SCAUSE:
      if (max_xlen > xlen)
        return state.scause | ((state.scause >> (max_xlen-1)) << (xlen-1));
      return state.scause;
    case CSR_SATP:
      if (get_field(state.mstatus, MSTATUS_TVM))
        require_privilege(PRV_M);
      return state.satp;
    case CSR_SSCRATCH: return state.sscratch;
    case CSR_MSTATUS: return state.mstatus;
    case CSR_MIP: return state.mip;
    case CSR_MIE: return state.mie;
    case CSR_MEPC: return state.mepc & pc_alignment_mask();
    case CSR_MSCRATCH: return state.mscratch;
    case CSR_MCAUSE: return state.mcause;
#ifdef ENABLE_CHERI
    case CSR_SCCSR: return state.sccsr;
    case CSR_MCCSR: return state.mccsr;
#endif /* ENABLE_CHERI */
    case CSR_MTVAL: return state.mtval;
    case CSR_MISA: return state.misa;
    case CSR_MARCHID: return 5;
    case CSR_MIMPID: return 0;
    case CSR_MVENDORID: return 0;
    case CSR_MHARTID: return id;
    case CSR_MTVEC: return state.mtvec;
    case CSR_MEDELEG:
      if (!supports_extension('S'))
        break;
      return state.medeleg;
    case CSR_MIDELEG:
      if (!supports_extension('S'))
        break;
      return state.mideleg;
    case CSR_TSELECT: return state.tselect;
    case CSR_TDATA1:
      if (state.tselect < state.num_triggers) {
        reg_t v = 0;
        mcontrol_t *mc = &state.mcontrol[state.tselect];
        v = set_field(v, MCONTROL_TYPE(xlen), mc->type);
        v = set_field(v, MCONTROL_DMODE(xlen), mc->dmode);
        v = set_field(v, MCONTROL_MASKMAX(xlen), mc->maskmax);
        v = set_field(v, MCONTROL_SELECT, mc->select);
        v = set_field(v, MCONTROL_TIMING, mc->timing);
        v = set_field(v, MCONTROL_ACTION, mc->action);
        v = set_field(v, MCONTROL_CHAIN, mc->chain);
        v = set_field(v, MCONTROL_MATCH, mc->match);
        v = set_field(v, MCONTROL_M, mc->m);
        v = set_field(v, MCONTROL_H, mc->h);
        v = set_field(v, MCONTROL_S, mc->s);
        v = set_field(v, MCONTROL_U, mc->u);
        v = set_field(v, MCONTROL_EXECUTE, mc->execute);
        v = set_field(v, MCONTROL_STORE, mc->store);
        v = set_field(v, MCONTROL_LOAD, mc->load);
        return v;
      } else {
        return 0;
      }
      break;
    case CSR_TDATA2:
      if (state.tselect < state.num_triggers) {
        return state.tdata2[state.tselect];
      } else {
        return 0;
      }
      break;
    case CSR_TDATA3: return 0;
    case CSR_DCSR:
      {
        uint32_t v = 0;
        v = set_field(v, DCSR_XDEBUGVER, 1);
        v = set_field(v, DCSR_EBREAKM, state.dcsr.ebreakm);
        v = set_field(v, DCSR_EBREAKH, state.dcsr.ebreakh);
        v = set_field(v, DCSR_EBREAKS, state.dcsr.ebreaks);
        v = set_field(v, DCSR_EBREAKU, state.dcsr.ebreaku);
        v = set_field(v, DCSR_STOPCYCLE, 0);
        v = set_field(v, DCSR_STOPTIME, 0);
        v = set_field(v, DCSR_CAUSE, state.dcsr.cause);
        v = set_field(v, DCSR_STEP, state.dcsr.step);
        v = set_field(v, DCSR_PRV, state.dcsr.prv);
        return v;
      }
    case CSR_DPC:
      return state.dpc & pc_alignment_mask();
    case CSR_DSCRATCH:
      return state.dscratch0;
    case CSR_DSCRATCH + 1:
      return state.dscratch1;
    case CSR_VSTART:
      require_vector_vs;
      return VU.vstart;
    case CSR_VXSAT:
      require_fp;
      if (!supports_extension('V'))
        break;
      return VU.vxsat;
    case CSR_VXRM:
      require_fp;
      if (!supports_extension('V'))
        break;
      return VU.vxrm;
    case CSR_VL:
      require_vector_vs;
      return VU.vl;
    case CSR_VTYPE:
      require_vector_vs;
      return VU.vtype;
    case CSR_VLENB:
      require_vector_vs;
      return VU.vlenb;
  }
  throw trap_illegal_instruction(0);
}

reg_t illegal_instruction(processor_t* p, insn_t insn, reg_t pc)
{
  throw trap_illegal_instruction(0);
}

insn_func_t processor_t::decode_insn(insn_t insn)
{
  // look up opcode in hash table
  size_t idx = insn.bits() % OPCODE_CACHE_SIZE;
  insn_desc_t desc = opcode_cache[idx];

  if (unlikely(insn.bits() != desc.match)) {
    // fall back to linear search
    insn_desc_t* p = &instructions[0];
    while ((insn.bits() & p->mask) != p->match)
      p++;
    desc = *p;

    if (p->mask != 0 && p > &instructions[0]) {
      if (p->match != (p-1)->match && p->match != (p+1)->match) {
        // move to front of opcode list to reduce miss penalty
        while (--p >= &instructions[0])
          *(p+1) = *p;
        instructions[0] = desc;
      }
    }

    opcode_cache[idx] = desc;
    opcode_cache[idx].match = insn.bits();
  }

  return xlen == 64 ? desc.rv64 : desc.rv32;
}

void processor_t::register_insn(insn_desc_t desc)
{
  instructions.push_back(desc);
}

void processor_t::build_opcode_map()
{
  struct cmp {
    bool operator()(const insn_desc_t& lhs, const insn_desc_t& rhs) {
      if (lhs.match == rhs.match)
        return lhs.mask > rhs.mask;
      return lhs.match > rhs.match;
    }
  };
  std::sort(instructions.begin(), instructions.end(), cmp());

  for (size_t i = 0; i < OPCODE_CACHE_SIZE; i++)
    opcode_cache[i] = {0, 0, &illegal_instruction, &illegal_instruction};
}

void processor_t::register_extension(extension_t* x)
{
  for (auto insn : x->get_instructions())
    register_insn(insn);
  build_opcode_map();
  for (auto disasm_insn : x->get_disasms())
    disassembler->add_insn(disasm_insn);
  if (ext != NULL)
    throw std::logic_error("only one extension may be registered");
  ext = x;
  x->set_processor(this);

  /* Reset the extension */
  x->reset();
}

void processor_t::register_base_instructions()
{
  #define DECLARE_INSN(name, match, mask) \
    insn_bits_t name##_match = (match), name##_mask = (mask);
  #include "encoding.h"
  #undef DECLARE_INSN

  #define DEFINE_INSN(name) \
    REGISTER_INSN(this, name, name##_match, name##_mask)
  #include "insn_list.h"
  #undef DEFINE_INSN

  register_insn({0, 0, &illegal_instruction, &illegal_instruction});
  build_opcode_map();
}

bool processor_t::load(reg_t addr, size_t len, uint8_t* bytes)
{
  switch (addr)
  {
    case 0:
      if (len <= 4) {
        memset(bytes, 0, len);
        bytes[0] = get_field(state.mip, MIP_MSIP);
        return true;
      }
      break;
  }

  return false;
}

bool processor_t::store(reg_t addr, size_t len, const uint8_t* bytes)
{
  switch (addr)
  {
    case 0:
      if (len <= 4) {
        state.mip = set_field(state.mip, MIP_MSIP, bytes[0]);
        return true;
      }
      break;
  }

  return false;
}

void processor_t::trigger_updated()
{
  mmu->flush_tlb();
  mmu->check_triggers_fetch = false;
  mmu->check_triggers_load = false;
  mmu->check_triggers_store = false;

  for (unsigned i = 0; i < state.num_triggers; i++) {
    if (state.mcontrol[i].execute) {
      mmu->check_triggers_fetch = true;
    }
    if (state.mcontrol[i].load) {
      mmu->check_triggers_load = true;
    }
    if (state.mcontrol[i].store) {
      mmu->check_triggers_store = true;
    }
  }
}<|MERGE_RESOLUTION|>--- conflicted
+++ resolved
@@ -264,25 +264,6 @@
   memset(this->pmpaddr, 0, sizeof(this->pmpaddr));
   pmpaddr[0] = ~reg_t(0);
 
-<<<<<<< HEAD
-#ifdef CHERI_MERGED_RF
-  cheri_reg_t null_cap = CHERI_NULL_CAP;
-#ifdef RISCV_ENABLE_RVFI_DII
-  /* Init all registers to almighty to make testing easier */
-  cheri_reg_t init_reg = CHERI_ALMIGHTY_CAP;
-#else //RISCV_ENABLE_RVFI_DII
-  cheri_reg_t init_reg = null_cap;
-#endif //RISCV_ENABLE_RVFI_DII
-
-  XPR.write_c0(null_cap);
-
-  /* Nullify all CHERI GPRs */
-  for (int i = 0; i < NXPR; i++) {
-    XPR.write(i, init_reg);
-  }
-
-#endif /* CHERI_MERGED_RF */
-=======
   fflags = 0;
   frm = 0;
   serialized = false;
@@ -339,7 +320,6 @@
   vstart = 0;
   setvl_count++;
   return vl;
->>>>>>> 455b8493
 }
 
 void processor_t::set_debug(bool value)
@@ -526,12 +506,9 @@
     // handle the trap in S-mode
     reg_t vector = (state.stvec & 1) && interrupt ? 4*bit : 0;
     state.pc = (state.stvec & ~(reg_t)1) + vector;
-<<<<<<< HEAD
     if (rvfi_dii) {
       rvfi_dii_output.rvfi_dii_pc_wdata = state.pc;
     }
-=======
->>>>>>> 455b8493
     state.scause = t.cause();
 #ifdef ENABLE_CHERI
     cheri_t *cheri = (static_cast<cheri_t*>(get_extension()));
