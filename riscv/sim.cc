// See LICENSE for license details.

#include "sim.h"
#include "mmu.h"
#include "dts.h"
#include "remote_bitbang.h"
<<<<<<< HEAD
#include "rvfi_dii.h"
=======
#include "byteorder.h"
>>>>>>> 455b8493
#include <map>
#include <iostream>
#include <sstream>
#include <climits>
#include <cstdlib>
#include <cassert>
#include <signal.h>
#include <unistd.h>
#include <sys/wait.h>
#include <sys/types.h>

volatile bool ctrlc_pressed = false;
static void handle_signal(int sig)
{
  if (ctrlc_pressed)
    exit(-1);
  ctrlc_pressed = true;
  signal(sig, &handle_signal);
}

sim_t::sim_t(const char* isa, const char* priv, const char* varch,
             size_t nprocs, bool halted,
             reg_t start_pc, std::vector<std::pair<reg_t, mem_t*>> mems,
             std::vector<std::pair<reg_t, abstract_device_t*>> plugin_devices,
             const std::vector<std::string>& args,
<<<<<<< HEAD
             std::vector<int> const hartids, unsigned progsize,
             unsigned max_bus_master_bits, bool require_authentication)
  :
    htif_t(args),
    mems(mems), procs(std::max(nprocs, size_t(1))),
    start_pc(start_pc), current_step(0), current_proc(0), debug(false),
    histogram_enabled(false), dtb_enabled(true), remote_bitbang(NULL),
    remote_rvfi_dii(NULL),
    debug_module(this, progsize, max_bus_master_bits, require_authentication)
=======
             std::vector<int> const hartids,
             const debug_module_config_t &dm_config)
  : htif_t(args), mems(mems), plugin_devices(plugin_devices),
    procs(std::max(nprocs, size_t(1))), start_pc(start_pc), current_step(0),
    current_proc(0), debug(false), histogram_enabled(false),
    log_commits_enabled(false), dtb_enabled(true),
    remote_bitbang(NULL), debug_module(this, dm_config)
>>>>>>> 455b8493
{
  signal(SIGINT, &handle_signal);

  for (auto& x : mems)
    bus.add_device(x.first, x.second);

  for (auto& x : plugin_devices)
    bus.add_device(x.first, x.second);

  debug_module.add_device(&bus);

  debug_mmu = new mmu_t(this, NULL);

  if (hartids.size() == 0) {
    for (size_t i = 0; i < procs.size(); i++) {
      procs[i] = new processor_t(isa, priv, varch, this, i, halted);
    }
  }
  else {
    if (hartids.size() != procs.size()) {
      std::cerr << "Number of specified hartids doesn't match number of processors" << strerror(errno) << std::endl;
      exit(1);
    }
    for (size_t i = 0; i < procs.size(); i++) {
      procs[i] = new processor_t(isa, priv, varch, this, hartids[i], halted);
    }
  }

  clint.reset(new clint_t(procs));

#ifndef RISCV_ENABLE_RVFI_DII
  bus.add_device(CLINT_BASE, clint.get());
#endif
}

sim_t::~sim_t()
{
  for (size_t i = 0; i < procs.size(); i++)
    delete procs[i];
  delete debug_mmu;
}

void sim_thread_main(void* arg)
{
  ((sim_t*)arg)->main();
}

void sim_t::main()
{
  if (!debug && log)
    set_procs_debug(true);

  while (!done())
  {
    if (debug || ctrlc_pressed)
      interactive();
    else if (rvfi_dii) {
      remote_rvfi_dii->start(this);
    }
    else
      step(INTERLEAVE);
    if (remote_bitbang) {
      remote_bitbang->tick();
    }
  }
}

int sim_t::run()
{
  host = context_t::current();
  target.init(sim_thread_main, this);
  return htif_t::run();
}

void sim_t::step(size_t n, insn_t insn)
{
  for (size_t i = 0, steps = 0; i < n; i += steps)
  {
    steps = std::min(n - i, INTERLEAVE - current_step);
    procs[current_proc]->step(steps, insn);

    current_step += steps;
    if (current_step == INTERLEAVE)
    {
      current_step = 0;
      procs[current_proc]->get_mmu()->yield_load_reservation();
      if (++current_proc == procs.size()) {
        current_proc = 0;
        clint->increment(INTERLEAVE / INSNS_PER_RTC_TICK);
      }

      host->switch_to();
    }
  }
}

void sim_t::set_debug(bool value)
{
  debug = value;
}

void sim_t::set_log(bool value)
{
  log = value;
}

void sim_t::set_rvfi_dii(bool value)
{
  rvfi_dii = value;
  for (size_t i=0; i< procs.size(); i++)
    procs[i]->set_rvfi_dii(value);
}

void sim_t::set_histogram(bool value)
{
  histogram_enabled = value;
  for (size_t i = 0; i < procs.size(); i++) {
    procs[i]->set_histogram(histogram_enabled);
  }
}

void sim_t::set_log_commits(bool value)
{
  log_commits_enabled = value;
  for (size_t i = 0; i < procs.size(); i++) {
    procs[i]->set_log_commits(log_commits_enabled);
  }
}

void sim_t::set_procs_debug(bool value)
{
  for (size_t i=0; i< procs.size(); i++)
    procs[i]->set_debug(value);
}

static bool paddr_ok(reg_t addr)
{
  return (addr >> MAX_PADDR_BITS) == 0;
}

bool sim_t::mmio_load(reg_t addr, size_t len, uint8_t* bytes)
{
  if (addr + len < addr || !paddr_ok(addr + len - 1))
    return false;
  return bus.load(addr, len, bytes);
}

bool sim_t::mmio_store(reg_t addr, size_t len, const uint8_t* bytes)
{
  if (addr + len < addr || !paddr_ok(addr + len - 1))
    return false;
  return bus.store(addr, len, bytes);
}

void sim_t::make_dtb()
{
  const int reset_vec_size = 8;

  start_pc = start_pc == reg_t(-1) ? get_entry_point() : start_pc;

  uint32_t reset_vec[reset_vec_size] = {
    0x297,                                      // auipc  t0,0x0
    0x28593 + (reset_vec_size * 4 << 20),       // addi   a1, t0, &dtb
    0xf1402573,                                 // csrr   a0, mhartid
    get_core(0)->get_xlen() == 32 ?
      0x0182a283u :                             // lw     t0,24(t0)
      0x0182b283u,                              // ld     t0,24(t0)
    0x28067,                                    // jr     t0
    0,
    (uint32_t) (start_pc & 0xffffffff),
    (uint32_t) (start_pc >> 32)
  };
  for(int i = 0; i < reset_vec_size; i++)
    reset_vec[i] = to_le(reset_vec[i]);

  std::vector<char> rom((char*)reset_vec, (char*)reset_vec + sizeof(reset_vec));

  dts = make_dts(INSNS_PER_RTC_TICK, CPU_HZ, procs, mems);
  std::string dtb = dts_compile(dts);

  rom.insert(rom.end(), dtb.begin(), dtb.end());
  const int align = 0x1000;
  rom.resize((rom.size() + align - 1) / align * align);

  boot_rom.reset(new rom_device_t(rom));

  // RVFI-DII doesn't use ROM
  if (!rvfi_dii)
    bus.add_device(DEFAULT_RSTVEC, boot_rom.get());

}

char* sim_t::addr_to_mem(reg_t addr) {
  if (!paddr_ok(addr))
    return NULL;
  auto desc = bus.find_device(addr);
  if (auto mem = dynamic_cast<mem_t*>(desc.second))
    if (addr - desc.first < mem->size())
      return mem->contents() + (addr - desc.first);
  return NULL;
}

// htif

void sim_t::reset()
{
  if (dtb_enabled)
    make_dtb();
}

void sim_t::idle()
{
  target.switch_to();
}

void sim_t::read_chunk(addr_t taddr, size_t len, void* dst)
{
  assert(len == 8);
  auto data = to_le(debug_mmu->load_uint64(taddr));
  memcpy(dst, &data, sizeof data);
}

void sim_t::write_chunk(addr_t taddr, size_t len, const void* src)
{
  assert(len == 8);
  uint64_t data;
  memcpy(&data, src, sizeof data);
  debug_mmu->store_uint64(taddr, from_le(data));
}

void sim_t::proc_reset(unsigned id)
{
  debug_module.proc_reset(id);
}<|MERGE_RESOLUTION|>--- conflicted
+++ resolved
@@ -4,11 +4,8 @@
 #include "mmu.h"
 #include "dts.h"
 #include "remote_bitbang.h"
-<<<<<<< HEAD
+#include "byteorder.h"
 #include "rvfi_dii.h"
-=======
-#include "byteorder.h"
->>>>>>> 455b8493
 #include <map>
 #include <iostream>
 #include <sstream>
@@ -34,25 +31,13 @@
              reg_t start_pc, std::vector<std::pair<reg_t, mem_t*>> mems,
              std::vector<std::pair<reg_t, abstract_device_t*>> plugin_devices,
              const std::vector<std::string>& args,
-<<<<<<< HEAD
-             std::vector<int> const hartids, unsigned progsize,
-             unsigned max_bus_master_bits, bool require_authentication)
-  :
-    htif_t(args),
-    mems(mems), procs(std::max(nprocs, size_t(1))),
-    start_pc(start_pc), current_step(0), current_proc(0), debug(false),
-    histogram_enabled(false), dtb_enabled(true), remote_bitbang(NULL),
-    remote_rvfi_dii(NULL),
-    debug_module(this, progsize, max_bus_master_bits, require_authentication)
-=======
              std::vector<int> const hartids,
              const debug_module_config_t &dm_config)
   : htif_t(args), mems(mems), plugin_devices(plugin_devices),
     procs(std::max(nprocs, size_t(1))), start_pc(start_pc), current_step(0),
     current_proc(0), debug(false), histogram_enabled(false),
     log_commits_enabled(false), dtb_enabled(true),
-    remote_bitbang(NULL), debug_module(this, dm_config)
->>>>>>> 455b8493
+    remote_bitbang(NULL), remote_rvfi_dii(NULL), debug_module(this, dm_config)
 {
   signal(SIGINT, &handle_signal);
 
