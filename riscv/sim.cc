--- conflicted
+++ resolved
@@ -26,14 +26,9 @@
 sim_t::sim_t(const char* isa, size_t nprocs, bool halted, reg_t start_pc,
              std::vector<std::pair<reg_t, mem_t*>> mems,
              const std::vector<std::string>& args)
-<<<<<<< HEAD
-  : htif_t(args), mems(mems), procs(std::max(nprocs, size_t(1))),
+  : htif_t(args), debug_module(this), mems(mems), procs(std::max(nprocs, size_t(1))),
     start_pc(start_pc),
-    current_step(0), current_proc(0), debug(false), gdbserver(NULL)
-=======
-  : htif_t(args), debug_module(this), procs(std::max(nprocs, size_t(1))),
     current_step(0), current_proc(0), debug(false), remote_bitbang(NULL)
->>>>>>> 9b539c8f
 {
   signal(SIGINT, &handle_signal);
 
