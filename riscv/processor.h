// See LICENSE for license details.
// See LICENSE_CHERI for license details.

#ifndef _RISCV_PROCESSOR_H
#define _RISCV_PROCESSOR_H

#include "decode.h"
#include "config.h"
#include "devices.h"
#include "trap.h"
#include <string>
#include <vector>
#include <unordered_map>
#include <map>
#include <cassert>
#include "debug_rom_defines.h"
#include <rvfi_dii.h>

class processor_t;
class mmu_t;
typedef reg_t (*insn_func_t)(processor_t*, insn_t, reg_t);
class simif_t;
class trap_t;
class extension_t;
class disassembler_t;

struct insn_desc_t
{
  insn_bits_t match;
  insn_bits_t mask;
  insn_func_t rv32;
  insn_func_t rv64;
};

// regnum, data
typedef std::unordered_map<reg_t, freg_t> commit_log_reg_t;

// addr, value, size
typedef std::vector<std::tuple<reg_t, uint64_t, uint8_t>> commit_log_mem_t;

typedef struct
{
  uint8_t prv;
  bool step;
  bool ebreakm;
  bool ebreakh;
  bool ebreaks;
  bool ebreaku;
  bool halt;
  uint8_t cause;
} dcsr_t;

typedef enum
{
  ACTION_DEBUG_EXCEPTION = MCONTROL_ACTION_DEBUG_EXCEPTION,
  ACTION_DEBUG_MODE = MCONTROL_ACTION_DEBUG_MODE,
  ACTION_TRACE_START = MCONTROL_ACTION_TRACE_START,
  ACTION_TRACE_STOP = MCONTROL_ACTION_TRACE_STOP,
  ACTION_TRACE_EMIT = MCONTROL_ACTION_TRACE_EMIT
} mcontrol_action_t;

typedef enum
{
  MATCH_EQUAL = MCONTROL_MATCH_EQUAL,
  MATCH_NAPOT = MCONTROL_MATCH_NAPOT,
  MATCH_GE = MCONTROL_MATCH_GE,
  MATCH_LT = MCONTROL_MATCH_LT,
  MATCH_MASK_LOW = MCONTROL_MATCH_MASK_LOW,
  MATCH_MASK_HIGH = MCONTROL_MATCH_MASK_HIGH
} mcontrol_match_t;

typedef struct
{
  uint8_t type;
  bool dmode;
  uint8_t maskmax;
  bool select;
  bool timing;
  mcontrol_action_t action;
  bool chain;
  mcontrol_match_t match;
  bool m;
  bool h;
  bool s;
  bool u;
  bool execute;
  bool store;
  bool load;
} mcontrol_t;

inline reg_t BITS(reg_t v, int hi, int lo){
  return (v >> lo) & ((2 << (hi - lo)) - 1);
}

enum VRM{
  RNU = 0,
  RNE,
  RDN,
  ROD,
  INVALID_RM
};

template<uint64_t N>
struct type_usew_t;

template<>
struct type_usew_t<8>
{
  using type=uint8_t;
};

template<>
struct type_usew_t<16>
{
  using type=uint16_t;
};

template<>
struct type_usew_t<32>
{
  using type=uint32_t;
};

template<>
struct type_usew_t<64>
{
  using type=uint64_t;
};

template<uint64_t N>
struct type_sew_t;

template<>
struct type_sew_t<8>
{
  using type=int8_t;
};

template<>
struct type_sew_t<16>
{
  using type=int16_t;
};

template<>
struct type_sew_t<32>
{
  using type=int32_t;
};

template<>
struct type_sew_t<64>
{
  using type=int64_t;
};

// architectural state of a RISC-V hart
struct state_t
{
  void reset(reg_t max_isa);

  static const int num_triggers = 4;

  reg_t pc;

#ifndef CHERI_MERGED_RF
  regfile_t<reg_t, NXPR, true> XPR;
#else
  regfile_t<cheri_reg_t, NXPR, true> XPR;
#endif
  regfile_t<freg_t, NFPR, false> FPR;

  // control and status registers
  reg_t prv;    // TODO: Can this be an enum instead?
  reg_t misa;
  reg_t mstatus;
  reg_t mepc;
  reg_t mtval;
  reg_t mscratch;
  reg_t mtvec;
  reg_t mcause;
  reg_t minstret;
  reg_t mie;
  reg_t mip;
  reg_t medeleg;
  reg_t mideleg;
  uint32_t mcounteren;
  uint32_t scounteren;
  reg_t sepc;
  reg_t stval;
  reg_t sscratch;
  reg_t stvec;
  reg_t satp;
  reg_t scause;

  reg_t dpc;
  reg_t dscratch0, dscratch1;
  dcsr_t dcsr;
  reg_t tselect;
  mcontrol_t mcontrol[num_triggers];
  reg_t tdata2[num_triggers];
  bool debug_mode;

  static const int n_pmp = 16;
  uint8_t pmpcfg[n_pmp];
  reg_t pmpaddr[n_pmp];

  uint32_t fflags;
  uint32_t frm;
  bool serialized; // whether timer CSRs are in a well-defined state

  // When true, execute a single instruction and then enter debug mode.  This
  // can only be set by executing dret.
  enum {
      STEP_NONE,
      STEP_STEPPING,
      STEP_STEPPED
  } single_step;

#ifdef RISCV_ENABLE_COMMITLOG
  commit_log_reg_t log_reg_write;
  commit_log_mem_t log_mem_read;
  commit_log_mem_t log_mem_write;
  reg_t last_inst_priv;
  int last_inst_xlen;
  int last_inst_flen;
#endif

#ifdef RISCV_ENABLE_HPM
  /* First 3 events/counters are reserved for cycle, insret and time/reserved */

  reg_t mhpmevent[29];
  reg_t mhpmcounter[29];

  reg_t shpmevent[29];
  reg_t shpmcounter[29];
#endif /* RISCV_ENABLE_HPM */

#ifdef ENABLE_CHERI
  reg_t mccsr;
  reg_t sccsr;
#endif /* ENABLE_CHERI */
};

typedef enum {
  OPERATION_EXECUTE,
  OPERATION_STORE,
  OPERATION_LOAD,
} trigger_operation_t;

// Count number of contiguous 1 bits starting from the LSB.
static int cto(reg_t val)
{
  int res = 0;
  while ((val & 1) == 1)
    val >>= 1, res++;
  return res;
}

// this class represents one processor in a RISC-V machine.
class processor_t : public abstract_device_t
{
public:
  processor_t(const char* isa, const char* priv, const char* varch,
              simif_t* sim, uint32_t id, bool halt_on_reset=false);
  ~processor_t();

  void set_debug(bool value);
  void set_histogram(bool value);
<<<<<<< HEAD
  void set_rvfi_dii(bool value);
=======
  void set_log_commits(bool value);
  bool get_log_commits() { return log_commits_enabled; }
>>>>>>> 455b8493
  void reset();
  void step(size_t n, insn_t insn = 0x13); // run for n cycles
  void set_csr(int which, reg_t val);
  reg_t get_csr(int which);
  mmu_t* get_mmu() { return mmu; }
  state_t* get_state() { return &state; }
  unsigned get_xlen() { return xlen; }
  unsigned get_max_xlen() { return max_xlen; }
  std::string get_isa_string() { return isa_string; }
  unsigned get_flen() {
    return supports_extension('Q') ? 128 :
           supports_extension('D') ? 64 :
           supports_extension('F') ? 32 : 0;
  }
  extension_t* get_extension() { return ext; }
  bool supports_extension(unsigned char ext) {
    if (ext >= 'a' && ext <= 'z') ext += 'A' - 'a';
    return ext >= 'A' && ext <= 'Z' && ((state.misa >> (ext - 'A')) & 1);
  }
  reg_t pc_alignment_mask() {
    return ~(reg_t)(supports_extension('C') ? 0 : 2);
  }
  void check_pc_alignment(reg_t pc) {
    if (unlikely(pc & ~pc_alignment_mask()))
      throw trap_instruction_address_misaligned(pc);
  }
  reg_t legalize_privilege(reg_t);
  void set_privilege(reg_t);
  void update_histogram(reg_t pc);
  const disassembler_t* get_disassembler() { return disassembler; }

  void register_insn(insn_desc_t);
  void register_extension(extension_t*);

  // MMIO slave interface
  bool load(reg_t addr, size_t len, uint8_t* bytes);
  bool store(reg_t addr, size_t len, const uint8_t* bytes);

  // When true, display disassembly of each instruction that's executed.
  bool debug;
  bool rvfi_dii;
  // When true, take the slow simulation path.
  bool slow_path();
  bool halted() { return state.debug_mode; }
  bool halt_request;

  // Return the index of a trigger that matched, or -1.
  inline int trigger_match(trigger_operation_t operation, reg_t address, reg_t data)
  {
    if (state.debug_mode)
      return -1;

    bool chain_ok = true;

    for (unsigned int i = 0; i < state.num_triggers; i++) {
      if (!chain_ok) {
        chain_ok |= !state.mcontrol[i].chain;
        continue;
      }

      if ((operation == OPERATION_EXECUTE && !state.mcontrol[i].execute) ||
          (operation == OPERATION_STORE && !state.mcontrol[i].store) ||
          (operation == OPERATION_LOAD && !state.mcontrol[i].load) ||
          (state.prv == PRV_M && !state.mcontrol[i].m) ||
          (state.prv == PRV_S && !state.mcontrol[i].s) ||
          (state.prv == PRV_U && !state.mcontrol[i].u)) {
        continue;
      }

      reg_t value;
      if (state.mcontrol[i].select) {
        value = data;
      } else {
        value = address;
      }

      // We need this because in 32-bit mode sometimes the PC bits get sign
      // extended.
      if (xlen == 32) {
        value &= 0xffffffff;
      }

      switch (state.mcontrol[i].match) {
        case MATCH_EQUAL:
          if (value != state.tdata2[i])
            continue;
          break;
        case MATCH_NAPOT:
          {
            reg_t mask = ~((1 << (cto(state.tdata2[i])+1)) - 1);
            if ((value & mask) != (state.tdata2[i] & mask))
              continue;
          }
          break;
        case MATCH_GE:
          if (value < state.tdata2[i])
            continue;
          break;
        case MATCH_LT:
          if (value >= state.tdata2[i])
            continue;
          break;
        case MATCH_MASK_LOW:
          {
            reg_t mask = state.tdata2[i] >> (xlen/2);
            if ((value & mask) != (state.tdata2[i] & mask))
              continue;
          }
          break;
        case MATCH_MASK_HIGH:
          {
            reg_t mask = state.tdata2[i] >> (xlen/2);
            if (((value >> (xlen/2)) & mask) != (state.tdata2[i] & mask))
              continue;
          }
          break;
      }

      if (!state.mcontrol[i].chain) {
        return i;
      }
      chain_ok = true;
    }
    return -1;
  }

  void trigger_updated();

  rvfi_dii_trace_t rvfi_dii_output;

private:
  simif_t* sim;
  mmu_t* mmu; // main memory is always accessed via the mmu
  extension_t* ext;
  disassembler_t* disassembler;
  state_t state;
  uint32_t id;
  unsigned max_xlen;
  unsigned xlen;
  reg_t max_isa;
  std::string isa_string;
  bool histogram_enabled;
  bool log_commits_enabled;
  bool halt_on_reset;

  std::vector<insn_desc_t> instructions;
  std::map<reg_t,uint64_t> pc_histogram;

  static const size_t OPCODE_CACHE_SIZE = 8191;
  insn_desc_t opcode_cache[OPCODE_CACHE_SIZE];

  void take_pending_interrupt() { take_interrupt(state.mip & state.mie); }
  void take_interrupt(reg_t mask); // take first enabled interrupt in mask
  void take_trap(trap_t& t, reg_t epc); // take an exception
  void disasm(insn_t insn); // disassemble and print an instruction
  int paddr_bits();

  void enter_debug_mode(uint8_t cause);

  friend class mmu_t;
  friend class clint_t;
  friend class extension_t;
  friend class cheri_t; //TODO find a better solution for this to access the state variable in cheri.cc

  void parse_varch_string(const char*);
  void parse_priv_string(const char*);
  void parse_isa_string(const char*);
  void build_opcode_map();
  void register_base_instructions();
  insn_func_t decode_insn(insn_t insn);

  // Track repeated executions for processor_t::disasm()
  uint64_t last_pc, last_bits, executions;
public:
  class vectorUnit_t {
    public:
      processor_t* p;
      void *reg_file;
      char reg_referenced[NVPR];
      int setvl_count;
      reg_t reg_mask, vlmax, vmlen;
      reg_t vstart, vxrm, vxsat, vl, vtype, vlenb;
      reg_t vediv, vsew, vlmul;
      reg_t ELEN, VLEN, SLEN;
      bool vill;

      // vector element for varies SEW
      template<class T>
        T& elt(reg_t vReg, reg_t n, bool is_write = false){
          assert(vsew != 0);
          assert((VLEN >> 3)/sizeof(T) > 0);
          reg_t elts_per_reg = (VLEN >> 3) / (sizeof(T));
          vReg += n / elts_per_reg;
          n = n % elts_per_reg;
#ifdef WORDS_BIGENDIAN
          // "V" spec 0.7.1 requires lower indices to map to lower significant
          // bits when changing SEW, thus we need to index from the end on BE.
  	  n ^= elts_per_reg - 1;
#endif
          reg_referenced[vReg] = 1;

#ifdef RISCV_ENABLE_COMMITLOG
          if (is_write)
            p->get_state()->log_reg_write[((vReg) << 2) | 2] = {0, 0};
#endif

          T *regStart = (T*)((char*)reg_file + vReg * (VLEN >> 3));
          return regStart[n];
        }
    public:

      void reset();

      vectorUnit_t(){
        reg_file = 0;
      }

      ~vectorUnit_t(){
        free(reg_file);
        reg_file = 0;
      }

      reg_t set_vl(int rd, int rs1, reg_t reqVL, reg_t newType);

      reg_t get_vlen() { return VLEN; }
      reg_t get_elen() { return ELEN; }
      reg_t get_slen() { return SLEN; }

      VRM get_vround_mode() {
        return (VRM)vxrm;
      }
  };

  vectorUnit_t VU;
};

reg_t illegal_instruction(processor_t* p, insn_t insn, reg_t pc);

#define REGISTER_INSN(proc, name, match, mask) \
  extern reg_t rv32_##name(processor_t*, insn_t, reg_t); \
  extern reg_t rv64_##name(processor_t*, insn_t, reg_t); \
  proc->register_insn((insn_desc_t){match, mask, rv32_##name, rv64_##name});

#endif<|MERGE_RESOLUTION|>--- conflicted
+++ resolved
@@ -266,13 +266,10 @@
   ~processor_t();
 
   void set_debug(bool value);
+  void set_rvfi_dii(bool value);
   void set_histogram(bool value);
-<<<<<<< HEAD
-  void set_rvfi_dii(bool value);
-=======
   void set_log_commits(bool value);
   bool get_log_commits() { return log_commits_enabled; }
->>>>>>> 455b8493
   void reset();
   void step(size_t n, insn_t insn = 0x13); // run for n cycles
   void set_csr(int which, reg_t val);
