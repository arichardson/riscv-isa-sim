--- conflicted
+++ resolved
@@ -67,11 +67,7 @@
     p->rvfi_dii_output.rvfi_dii_rd_addr = insn.cd(); \
   } \
   if(DEBUG) { \
-<<<<<<< HEAD
-    fprintf(stderr, "x%lu <- t:%u s:%u perms:0x%08x type:0x%016x offset:0x%016lx base:0x%016lx length:0x%016lx\n", insn.cd(), val.tag, val.sealed, val.perms, val.otype, val.offset, val.base, val.length); \
-=======
     fprintf(stderr, "x%lu <- t:%u s:%u perms:0x%08x type:0x%016x offset:0x%016lx base:0x%016lx length:0x%1lx %016lx\n", insn.cd(), val.tag, val.sealed, val.perms, val.otype, val.offset, val.base, (uint64_t) (val.length >> 64), (uint64_t) val.length & UINT64_MAX); \
->>>>>>> a7b9bd02
   } \
 })
 #else/* CHERI_MERGED_RF */
@@ -169,11 +165,7 @@
 
 void retrieveCheriReg(cheri_reg_t *destination, const cap_register_t *source);
 
-<<<<<<< HEAD
-bool cheri_is_representable(uint32_t sealed, uint64_t base, uint64_t length, uint64_t offset);
-=======
 bool cheri_is_representable(uint32_t sealed, uint64_t base, cheri_length_t length, uint64_t offset);
->>>>>>> a7b9bd02
 
 #endif /* _RISCV_CHERI_H */
 #endif /* ENABLE_CHERI */