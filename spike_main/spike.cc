--- conflicted
+++ resolved
@@ -13,11 +13,8 @@
 #include <vector>
 #include <string>
 #include <memory>
-<<<<<<< HEAD
 #include <config.h>
-=======
 #include "../VERSION"
->>>>>>> 455b8493
 
 static void help(int exit_code = 1)
 {
@@ -218,15 +215,12 @@
   parser.option(0, "l2", 1, [&](const char* s){l2.reset(cache_sim_t::construct(s, "L2$"));});
   parser.option(0, "log-cache-miss", 0, [&](const char* s){log_cache = true;});
   parser.option(0, "isa", 1, [&](const char* s){isa = s;});
-<<<<<<< HEAD
+  parser.option(0, "priv", 1, [&](const char* s){priv = s;});
+  parser.option(0, "varch", 1, [&](const char* s){varch = s;});
+  parser.option(0, "device", 1, device_parser);
 #ifdef ENABLE_CHERI
   extension = find_extension("cheri");
 #else
-=======
-  parser.option(0, "priv", 1, [&](const char* s){priv = s;});
-  parser.option(0, "varch", 1, [&](const char* s){varch = s;});
-  parser.option(0, "device", 1, device_parser);
->>>>>>> 455b8493
   parser.option(0, "extension", 1, [&](const char* s){extension = find_extension(s);});
 #endif
   parser.option(0, "dump-dts", 0, [&](const char *s){dump_dts = true;});
@@ -265,17 +259,12 @@
   if (!*argv1 && !rvfi_dii)
     help();
 
-<<<<<<< HEAD
   // No program is loaded if RVFI is enabled as instructions are fed via a socket
   if (rvfi_dii)
     htif_args = { "none" };
 
-  sim_t s(isa, nprocs, halted, start_pc, mems, htif_args, std::move(hartids),
-      progsize, max_bus_master_bits, require_authentication);
-=======
   sim_t s(isa, priv, varch, nprocs, halted, start_pc, mems, plugin_devices, htif_args,
       std::move(hartids), dm_config);
->>>>>>> 455b8493
   std::unique_ptr<remote_bitbang_t> remote_bitbang((remote_bitbang_t *) NULL);
   std::unique_ptr<jtag_dtm_t> jtag_dtm(
       new jtag_dtm_t(&s.debug_module, dmi_rti));
@@ -311,10 +300,7 @@
   s.set_debug(debug);
   s.set_log(log);
   s.set_histogram(histogram);
-<<<<<<< HEAD
   s.set_rvfi_dii(rvfi_dii);
-  return s.run();
-=======
   s.set_log_commits(log_commits);
 
   auto return_code = s.run();
@@ -326,5 +312,4 @@
     delete plugin_device.second;
 
   return return_code;
->>>>>>> 455b8493
 }